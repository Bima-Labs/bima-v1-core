--- conflicted
+++ resolved
@@ -18,14 +18,10 @@
       avalanche_testnet: "",
       arbitrum_testnet: "",
       movement_testnet: "",
-<<<<<<< HEAD
-      scroll_testnet: "",
-=======
       berachain_testnet: "",
       scroll_testnet: "",
       blast_testnet: "",
       polygon_testnet: "",
->>>>>>> be136fc9
     },
     customChains: [
       {
@@ -38,8 +34,6 @@
         },
       },
       {
-<<<<<<< HEAD
-=======
         network: "blast_testnet",
         chainId: 168587773,
 
@@ -49,7 +43,6 @@
         },
       },
       {
->>>>>>> be136fc9
         network: "movement_testnet",
         chainId: 30732,
 
@@ -150,14 +143,15 @@
         },
       },
       {
-<<<<<<< HEAD
         network: "scroll_testnet",
         chainId: 534351,
 
         urls: {
           browserURL: "https://scroll-sepolia.drpc.org",
           apiURL: "https://scroll-sepolia.drpc.org",
-=======
+        },
+      },
+      {
         network: "berachain_testnet",
         chainId: 80084,
 
@@ -173,7 +167,6 @@
         urls: {
           browserURL: "https://rpc-amoy.polygon.technology",
           apiURL: "https://rpc-amoy.polygon.technology",
->>>>>>> be136fc9
         },
       },
     ],
@@ -199,15 +192,9 @@
       url: "https://sepolia.base.org",
       accounts: process.env.PRIVATE_KEY ? [process.env.PRIVATE_KEY] : [],
     },
-<<<<<<< HEAD
-    polygon_amoy: {
-      url: "https://rpc-amoy.polygon.technology",
-      accounts: ["7c5b27c4f043051e405d03469e3f9dfe5b65df74376dcaf70db003d63a976efc"],
-=======
     polygon_testnet: {
       url: "https://rpc-amoy.polygon.technology",
       accounts: process.env.PRIVATE_KEY ? [process.env.PRIVATE_KEY] : [],
->>>>>>> be136fc9
     },
     citrea_devnet: {
       url: "https://rpc.devnet.citrea.xyz",
@@ -235,8 +222,6 @@
     },
     core_testnet: {
       url: "https://rpc.test.btcs.network",
-<<<<<<< HEAD
-=======
       accounts: process.env.PRIVATE_KEY ? [process.env.PRIVATE_KEY] : [],
     },
     berachain_testnet: {
@@ -245,7 +230,6 @@
     },
     blast_testnet: {
       url: "https://sepolia.blast.io",
->>>>>>> be136fc9
       accounts: process.env.PRIVATE_KEY ? [process.env.PRIVATE_KEY] : [],
     },
     scroll_testnet: {
