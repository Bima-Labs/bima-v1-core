import { HardhatUserConfig } from "hardhat/config";
import "@nomicfoundation/hardhat-toolbox";
import "@typechain/hardhat";
import "@nomicfoundation/hardhat-ethers";
import "@nomicfoundation/hardhat-chai-matchers";
import "dotenv/config";

const config: HardhatUserConfig = {
  // defaultNetwork: "polygon_amoy",

  etherscan: {
    apiKey: {
      lorenzo_testnet: "",
      citrea_devnet: "",
      base_sepolia_testnet: "",
      linea_sepolia_testnet: "",
      bevm_testnet: "",
      avalanche_testnet: "",
      arbitrum_testnet: "",
<<<<<<< HEAD
      movement_testnet: "",
      scroll_testnet: "",
      polygon_testnet: ""
=======
      movement_testnet:"",
      blast_testnet:"",

>>>>>>> 9ddcc142
    },
    customChains: [
      {
        network: "lorenzo_testnet",
        chainId: 83291,

        urls: {
          browserURL: "https://scan-testnet.lorenzo-protocol.xyz/",
          apiURL: "https://scan-testnet.lorenzo-protocol.xyz/api/",
        },
      },
      {
        network: "blast_testnet",
        chainId: 168587773,

        urls: {
          browserURL: "https://testnet.blastscan.io/",
          apiURL: "https://api-sepolia.blastscan.io/api",
        },
      },
      {
        network: "movement_testnet",
        chainId: 30732,

        urls: {
          browserURL: "https://testnet.movementlabs.xyz/",
          apiURL: "https://testnet.movementlabs.xyz/api",
        },
      },
      {
        network: "bevm_testnet",
        chainId: 11503,

        urls: {
          browserURL: "https://scan-testnet.bevm.io/",
          apiURL: "https://scan-testnet-api.bevm.io/api/v2/",
        },
      },
      {
        network: "linea_sepolia_testnet",
        chainId: 59141,

        urls: {
          browserURL: "https://sepolia.lineascan.build/",
          apiURL: "https://api-sepolia.lineascan.build/api",
        },
      },
      {
        network: "base_sepolia_testnet",
        chainId: 84532,

        urls: {
          browserURL: "https://sepolia.basescan.org/",
          apiURL: "https://api-sepolia.basescan.org/api",
        },
      },
      {
        network: "citrea_devnet",
        chainId: 62298,

        urls: {
          browserURL: "https://explorer.devnet.citrea.xyz/",
          apiURL: "https://explorer.devnet.citrea.xyz/api/",
        },
      },
      {
        network: "arbitrum_testnet",
        chainId: 421614,

        urls: {
          browserURL: "https://sepolia.arbiscan.io/",
          apiURL: "https://api-sepolia.arbiscan.io/api",
        },
      },
      {
        network: "avalanche_testnet",
        chainId: 43113,

        urls: {
          browserURL: "https://43113.testnet.snowtrace.io/",
          apiURL: "https://api.routescan.io/v2/network/testnet/evm/43113/etherscan/api",
        },
      },
      {
        network: "bob_testnet",
        chainId: 111,

        urls: {
          browserURL: "https://testnet.rpc.gobob.xyz/",
          apiURL: "https://testnet.rpc.gobob.xyz/",
        },
      },
      {
        network: "core_testnet",
        chainId: 1115,

        urls: {
          browserURL: "https://rpc.test.btcs.network",
          apiURL: "https://rpc.test.btcs.network",
        },
      },
      {
        network: "holesky_testnet",
        chainId: 17000,

        urls: {
          browserURL:
            "https://holesky-eth.w3node.com/f1ef94bb8175b1a8f2357a29663a3b8a5b43906d28879e114b8c225a47811c14/api",
          apiURL: "https://holesky-eth.w3node.com/f1ef94bb8175b1a8f2357a29663a3b8a5b43906d28879e114b8c225a47811c14/api",
        },
      },
      {
        network: "bitlayer_testnet",
        chainId: 200810,

        urls: {
          browserURL: "https://testnet-rpc.bitlayer.org",
          apiURL: "https://testnet-rpc.bitlayer.org",
        },
      },
      {
        network: "polygon_testnet",
        chainId: 80002,

        urls: {
          browserURL: "https://rpc-amoy.polygon.technology",
          apiURL: "https://rpc-amoy.polygon.technology",
        },
      },
    ],
  },
  networks: {
    lorenzo_testnet: {
      url: "https://rpc-testnet.lorenzo-protocol.xyz",
      accounts: process.env.PRIVATE_KEY ? [process.env.PRIVATE_KEY] : [],
    },
    blast_testnet: {
      url: "https://sepolia.blast.io",
      accounts: process.env.PRIVATE_KEY ? [process.env.PRIVATE_KEY] : [],
    },
    movement_testnet: {
      url: "https://mevm.devnet.imola.movementlabs.xyz/",
      accounts: process.env.PRIVATE_KEY ? [process.env.PRIVATE_KEY] : [],
    },
    bevm_testnet: {
      url: "https://testnet.bevm.io",
      accounts: process.env.PRIVATE_KEY ? [process.env.PRIVATE_KEY] : [],
    },
    linea_sepolia_testnet: {
      url: "https://linea-sepolia.infura.io/v3/9aa3d95b3bc440fa88ea12eaa4456161",
      accounts: process.env.PRIVATE_KEY ? [process.env.PRIVATE_KEY] : [],
    },
    base_sepolia_testnet: {
      url: "https://sepolia.base.org",
      accounts: process.env.PRIVATE_KEY ? [process.env.PRIVATE_KEY] : [],
    },
    polygon_testnet: {
      url: "https://rpc-amoy.polygon.technology",
      accounts: process.env.PRIVATE_KEY ? [process.env.PRIVATE_KEY] : [],
    },
    citrea_devnet: {
      url: "https://rpc.devnet.citrea.xyz",
      accounts: process.env.PRIVATE_KEY ? [process.env.PRIVATE_KEY] : [],
    },
    arbitrum_testnet: {
      url: "https://arbitrum-sepolia.blockpi.network/v1/rpc/public",
      accounts: process.env.PRIVATE_KEY ? [process.env.PRIVATE_KEY] : [],
    },
    avalanche_testnet: {
      url: "https://ava-testnet.public.blastapi.io/ext/bc/C/rpc",
      accounts: process.env.PRIVATE_KEY ? [process.env.PRIVATE_KEY] : [],
    },
    bob_testnet: {
      url: "https://testnet.rpc.gobob.xyz",
      accounts: process.env.PRIVATE_KEY ? [process.env.PRIVATE_KEY] : [],
    },
    holesky_testnet: {
      url: "https://holesky-eth.w3node.com/f1ef94bb8175b1a8f2357a29663a3b8a5b43906d28879e114b8c225a47811c14/api",
      accounts: process.env.PRIVATE_KEY ? [process.env.PRIVATE_KEY] : [],
    },
    bitlayer_testnet: {
      url: "https://testnet-rpc.bitlayer.org",
      accounts: process.env.PRIVATE_KEY ? [process.env.PRIVATE_KEY] : [],
    },
    core_testnet: {
      url: "https://rpc.test.btcs.network",
      accounts: process.env.PRIVATE_KEY ? [process.env.PRIVATE_KEY] : [],
    },
    scroll_testnet: {
      url: "https://scroll-sepolia.drpc.org",
      accounts: process.env.PRIVATE_KEY ? [process.env.PRIVATE_KEY] : [],
    },
  },
  solidity: {
    compilers: [
      {
        version: "0.8.19",
        settings: {
          optimizer: {
            enabled: true,
            runs: 200,
          },
        },
      },
    ],
  },
};

export default config;<|MERGE_RESOLUTION|>--- conflicted
+++ resolved
@@ -17,15 +17,10 @@
       bevm_testnet: "",
       avalanche_testnet: "",
       arbitrum_testnet: "",
-<<<<<<< HEAD
       movement_testnet: "",
       scroll_testnet: "",
-      polygon_testnet: ""
-=======
-      movement_testnet:"",
-      blast_testnet:"",
-
->>>>>>> 9ddcc142
+      blast_testnet: "",
+      polygon_testnet: "",
     },
     customChains: [
       {
