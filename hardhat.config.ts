--- conflicted
+++ resolved
@@ -217,21 +217,23 @@
         }
       },
       {
-<<<<<<< HEAD
         network: "moonbase_alpha_testnet",
         chainId: 10200,
         urls: {
           browserURL: "https://1287.rpc.thirdweb.com/${THIRDWEB_API_KEY}",
           apiURL: "https://1287.rpc.thirdweb.com/${THIRDWEB_API_KEY}",
-=======
+          
+        }
+      },
+      {
         network: "okx_testnet",
         chainId: 65,
         urls: {
           browserURL:"https://exchaintestrpc.okex.org",
           apiURL:"https://exchaintestrpc.okex.org",
->>>>>>> daf48036
         }
-      }
+      },
+      
     ],
   },
   networks: {
@@ -319,13 +321,14 @@
       url:"https://endpoints.omniatech.io/v1/xlayer/testnet/public",
       accounts: process.env.PRIVATE_KEY ? [process.env.PRIVATE_KEY] : [],
     },
-<<<<<<< HEAD
+
     moonbase_alpha_testnet: {
       url: "https://1287.rpc.thirdweb.com", 
-=======
+      accounts: process.env.PRIVATE_KEY ? [process.env.PRIVATE_KEY] : [],
+    },
+
     okx_testnet: {
       url:"https://exchaintestrpc.okex.org",
->>>>>>> daf48036
       accounts: process.env.PRIVATE_KEY ? [process.env.PRIVATE_KEY] : [],
     }
   },
