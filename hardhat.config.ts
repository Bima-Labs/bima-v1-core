import { HardhatUserConfig } from "hardhat/config";
import "@nomicfoundation/hardhat-toolbox";
import "@typechain/hardhat";
import "@nomicfoundation/hardhat-ethers";
import "@nomicfoundation/hardhat-chai-matchers";
import "dotenv/config";

const config: HardhatUserConfig = {
  // ? defaultNetwork: "polygon_amoy",

  etherscan: {
    apiKey: {
      lorenzo_testnet: "",
      citrea_devnet: "",
      base_sepolia_testnet: "",
      linea_sepolia_testnet: "",
      bevm_testnet: "",
      avalanche_testnet: "",
<<<<<<< HEAD
      arbitrum_testnet: "",
=======
>>>>>>> 747179ad
    },
    customChains: [
      {
        network: "lorenzo_testnet",
        chainId: 83291,

        urls: {
          browserURL: "https://scan-testnet.lorenzo-protocol.xyz/",
          apiURL: "https://scan-testnet.lorenzo-protocol.xyz/api/",
        },
      },
      {
        network: "bevm_testnet",
        chainId: 11503,

        urls: {
          browserURL: "https://scan-testnet.bevm.io/",
          apiURL: "https://scan-testnet-api.bevm.io/api/v2/",
        },
      },
      {
        network: "linea_sepolia_testnet",
        chainId: 59141,

        urls: {
          browserURL: "https://sepolia.lineascan.build/",
          apiURL: "https://api-sepolia.lineascan.build/api",
        },
      },
      {
        network: "base_sepolia_testnet",
        chainId: 84532,

        urls: {
          browserURL: "https://sepolia.basescan.org/",
          apiURL: "https://api-sepolia.basescan.org/api",
        },
      },
      {
        network: "citrea_devnet",
        chainId: 62298,

        urls: {
          browserURL: "https://explorer.devnet.citrea.xyz/",
          apiURL: "https://explorer.devnet.citrea.xyz/api/",
        },
      },
      {
<<<<<<< HEAD
        network: "arbitrum_testnet",
        chainId: 421614,

        urls: {
          browserURL: "https://sepolia.arbiscan.io/",
          apiURL: "https://api-sepolia.arbiscan.io/api",
        },
      },
      {
=======
>>>>>>> 747179ad
        network: "avalanche_testnet",
        chainId: 43113,

        urls: {
          browserURL: "https://43113.testnet.snowtrace.io/",
          apiURL: "https://api.routescan.io/v2/network/testnet/evm/43113/etherscan/api",
        },
      },
    ],
  },
  networks: {
    lorenzo_testnet: {
      url: "https://rpc-testnet.lorenzo-protocol.xyz",
      accounts: process.env.PRIVATE_KEY ? [process.env.PRIVATE_KEY] : [],
    },
    bevm_testnet: {
      url: "https://testnet.bevm.io",
      accounts: process.env.PRIVATE_KEY ? [process.env.PRIVATE_KEY] : [],
    },
    linea_sepolia_testnet: {
      url: "https://linea-sepolia.infura.io/v3/9aa3d95b3bc440fa88ea12eaa4456161",
      accounts: process.env.PRIVATE_KEY ? [process.env.PRIVATE_KEY] : [],
    },
    base_sepolia_testnet: {
      url: "https://sepolia.base.org",
      accounts: process.env.PRIVATE_KEY ? [process.env.PRIVATE_KEY] : [],
    },
    polygon_amoy: {
      url: "https://rpc-amoy.polygon.technology",
      accounts: ["7c5b27c4f043051e405d03469e3f9dfe5b65df74376dcaf70db003d63a976efc"],
    },
    citrea_devnet: {
      url: "https://rpc.devnet.citrea.xyz",
      accounts: process.env.PRIVATE_KEY ? [process.env.PRIVATE_KEY] : [],
    },
<<<<<<< HEAD

    arbitrum_testnet: {
      url: "https://arbitrum-sepolia.blockpi.network/v1/rpc/public",
      accounts: process.env.PRIVATE_KEY ? [process.env.PRIVATE_KEY] : [],
    },
=======
>>>>>>> 747179ad
    avalanche_testnet: {
      url: "https://ava-testnet.public.blastapi.io/ext/bc/C/rpc",
      accounts: process.env.PRIVATE_KEY ? [process.env.PRIVATE_KEY] : [],
    },
  },
  solidity: {
    compilers: [
      {
        version: "0.8.19",
        settings: {
          optimizer: {
            enabled: true,
            runs: 200,
          },
        },
      },
    ],
  },
};

export default config;<|MERGE_RESOLUTION|>--- conflicted
+++ resolved
@@ -16,10 +16,8 @@
       linea_sepolia_testnet: "",
       bevm_testnet: "",
       avalanche_testnet: "",
-<<<<<<< HEAD
       arbitrum_testnet: "",
-=======
->>>>>>> 747179ad
+
     },
     customChains: [
       {
@@ -68,7 +66,6 @@
         },
       },
       {
-<<<<<<< HEAD
         network: "arbitrum_testnet",
         chainId: 421614,
 
@@ -78,8 +75,6 @@
         },
       },
       {
-=======
->>>>>>> 747179ad
         network: "avalanche_testnet",
         chainId: 43113,
 
@@ -115,14 +110,10 @@
       url: "https://rpc.devnet.citrea.xyz",
       accounts: process.env.PRIVATE_KEY ? [process.env.PRIVATE_KEY] : [],
     },
-<<<<<<< HEAD
-
     arbitrum_testnet: {
       url: "https://arbitrum-sepolia.blockpi.network/v1/rpc/public",
       accounts: process.env.PRIVATE_KEY ? [process.env.PRIVATE_KEY] : [],
     },
-=======
->>>>>>> 747179ad
     avalanche_testnet: {
       url: "https://ava-testnet.public.blastapi.io/ext/bc/C/rpc",
       accounts: process.env.PRIVATE_KEY ? [process.env.PRIVATE_KEY] : [],
