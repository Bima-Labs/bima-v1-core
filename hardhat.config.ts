--- conflicted
+++ resolved
@@ -25,14 +25,11 @@
       scroll_testnet: "",
       blast_testnet: "",
       polygon_testnet: "",
-      fluent_testnet:"",
-      filecoin_testnet:"",
-      bnb_testnet:"",
-<<<<<<< HEAD
-      godwoken_testnet:"",
-=======
-      fantom_testnet:"",
->>>>>>> d309cab5
+      fluent_testnet: "",
+      filecoin_testnet: "",
+      bnb_testnet: "",
+      godwoken_testnet: "",
+      fantom_testnet: "",
     },
     customChains: [
       {
@@ -45,21 +42,21 @@
         },
       },
       {
-<<<<<<< HEAD
         network: "godwoken_testnet",
         chainId: 71401,
 
         urls: {
           browserURL: "https://v1.testnet.gwscan.com/",
           apiURL: "https://v1.testnet.gwscan.com/api",
-=======
+        },
+      },
+      {
         network: "fantom_testnet",
         chainId: 4002,
 
         urls: {
           browserURL: "https://testnet.ftmscan.com/",
           apiURL: "https://testnet.ftmscan.com/api/",
->>>>>>> d309cab5
         },
       },
       {
@@ -249,7 +246,7 @@
         urls: {
           browserURL: "https://endpoints.omniatech.io/v1/xlayer/testnet/public",
           apiURL: "https://endpoints.omniatech.io/v1/xlayer/testnet/public",
-        }
+        },
       },
       {
         network: "moonbase_alpha_testnet",
@@ -257,26 +254,24 @@
         urls: {
           browserURL: "https://1287.rpc.thirdweb.com/${THIRDWEB_API_KEY}",
           apiURL: "https://1287.rpc.thirdweb.com/${THIRDWEB_API_KEY}",
-          
-        }
+        },
       },
       {
         network: "okx_testnet",
         chainId: 65,
         urls: {
-          browserURL:"https://exchaintestrpc.okex.org",
-          apiURL:"https://exchaintestrpc.okex.org",
-        }
+          browserURL: "https://exchaintestrpc.okex.org",
+          apiURL: "https://exchaintestrpc.okex.org",
+        },
       },
       {
         network: "stratovm_testnet",
         chainId: 93747,
         urls: {
-          browserURL:" https://explorer.stratovm.io",
-          apiURL:"https://rpc.stratovm.io",
-        }
-      },
-      
+          browserURL: " https://explorer.stratovm.io",
+          apiURL: "https://rpc.stratovm.io",
+        },
+      },
     ],
   },
   networks: {
@@ -284,13 +279,12 @@
       url: "https://rpc-testnet.lorenzo-protocol.xyz",
       accounts: process.env.PRIVATE_KEY ? [process.env.PRIVATE_KEY] : [],
     },
-<<<<<<< HEAD
     godwoken_testnet: {
       url: "https://v1.testnet.godwoken.io/rpc",
-=======
+      accounts: process.env.PRIVATE_KEY ? [process.env.PRIVATE_KEY] : [],
+    },
     fantom_testnet: {
       url: "https://rpc.testnet.fantom.network/",
->>>>>>> d309cab5
       accounts: process.env.PRIVATE_KEY ? [process.env.PRIVATE_KEY] : [],
     },
     bnb_testnet: {
@@ -374,23 +368,23 @@
       accounts: process.env.PRIVATE_KEY ? [process.env.PRIVATE_KEY] : [],
     },
     x_layer_testnet: {
-      url:"https://endpoints.omniatech.io/v1/xlayer/testnet/public",
+      url: "https://endpoints.omniatech.io/v1/xlayer/testnet/public",
       accounts: process.env.PRIVATE_KEY ? [process.env.PRIVATE_KEY] : [],
     },
 
     moonbase_alpha_testnet: {
-      url: "https://1287.rpc.thirdweb.com", 
+      url: "https://1287.rpc.thirdweb.com",
       accounts: process.env.PRIVATE_KEY ? [process.env.PRIVATE_KEY] : [],
     },
 
     okx_testnet: {
-      url:"https://exchaintestrpc.okex.org",
+      url: "https://exchaintestrpc.okex.org",
       accounts: process.env.PRIVATE_KEY ? [process.env.PRIVATE_KEY] : [],
     },
     stratovm_testnet: {
-      url:"https://rpc.stratovm.io",
-      accounts: process.env.PRIVATE_KEY ? [process.env.PRIVATE_KEY] : [],
-    }
+      url: "https://rpc.stratovm.io",
+      accounts: process.env.PRIVATE_KEY ? [process.env.PRIVATE_KEY] : [],
+    },
   },
   solidity: {
     compilers: [
