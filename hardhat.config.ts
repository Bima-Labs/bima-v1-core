--- conflicted
+++ resolved
@@ -10,377 +10,6 @@
 
 const accounts = process.env.PRIVATE_KEY ? [process.env.PRIVATE_KEY] : [];
 
-<<<<<<< HEAD
-        urls: {
-          browserURL: "https://scan-testnet.bevm.io/",
-          apiURL: "https://scan-testnet-api.bevm.io/api/v2/",
-        },
-      },
-      {
-        network: "linea_sepolia_testnet",
-        chainId: 59141,
-
-        urls: {
-          browserURL: "https://sepolia.lineascan.build/",
-          apiURL: "https://api-sepolia.lineascan.build/api",
-        },
-      },
-      {
-        network: "base_sepolia_testnet",
-        chainId: 84532,
-
-        urls: {
-          browserURL: "https://sepolia.basescan.org/",
-          apiURL: "https://api-sepolia.basescan.org/api",
-        },
-      },
-      {
-        network: "citrea_devnet",
-        chainId: 62298,
-
-        urls: {
-          browserURL: "https://explorer.devnet.citrea.xyz/",
-          apiURL: "https://explorer.devnet.citrea.xyz/api/",
-        },
-      },
-      {
-        network: "arbitrum_testnet",
-        chainId: 421614,
-
-        urls: {
-          browserURL: "https://sepolia.arbiscan.io/",
-          apiURL: "https://api-sepolia.arbiscan.io/api",
-        },
-      },
-      {
-        network: "avalanche_testnet",
-        chainId: 43113,
-
-        urls: {
-          browserURL: "https://43113.testnet.snowtrace.io/",
-          apiURL: "https://api.routescan.io/v2/network/testnet/evm/43113/etherscan/api",
-        },
-      },
-      {
-        network: "zeta_testnet",
-        chainId: 7001,
-
-        urls: {
-          browserURL: "https://athens.explorer.zetachain.com/",
-          apiURL: "https://athens.explorer.zetachain.com/",
-        },
-      },
-      {
-        network: "bob_testnet",
-        chainId: 808813,
-
-        urls: {
-          browserURL: "https://bob-sepolia.explorer.gobob.xyz/",
-          apiURL: "https://testnet.rpc.gobob.xyz/",
-        },
-      },
-      {
-        network: "core_testnet",
-        chainId: 1115,
-
-        urls: {
-          browserURL: "https://rpc.test.btcs.network",
-          apiURL: "https://rpc.test.btcs.network",
-        },
-      },
-      {
-        network: "holesky_testnet",
-        chainId: 17000,
-
-        urls: {
-          browserURL:
-            "https://holesky-eth.w3node.com/f1ef94bb8175b1a8f2357a29663a3b8a5b43906d28879e114b8c225a47811c14/api",
-          apiURL: "https://holesky-eth.w3node.com/f1ef94bb8175b1a8f2357a29663a3b8a5b43906d28879e114b8c225a47811c14/api",
-        },
-      },
-      {
-        network: "bitlayer_testnet",
-        chainId: 200810,
-
-        urls: {
-          browserURL: "https://testnet-rpc.bitlayer.org",
-          apiURL: "https://testnet-rpc.bitlayer.org",
-        },
-      },
-      {
-        network: "scroll_testnet",
-        chainId: 534351,
-
-        urls: {
-          browserURL: "https://sepolia.scrollscan.com/",
-          apiURL: "https://sepolia.scrollscan.com/api",
-        },
-      },
-      {
-        network: "berachain_testnet",
-        chainId: 80084,
-
-        urls: {
-          browserURL: "https://bartio.rpc.berachain.com",
-          apiURL: "https://bartio.rpc.berachain.com",
-        },
-      },
-      {
-        network: "polygon_testnet",
-        chainId: 80002,
-
-        urls: {
-          browserURL: "https://www.oklink.com/amoy",
-          apiURL: "https://www.oklink.com/amoy/api",
-        },
-      },
-      {
-        network: "optimism_sepolia_testnet",
-        chainId: 11155420,
-
-        urls: {
-          browserURL: "https://11155420.rpc.thirdweb.com/",
-          apiURL: "https://11155420.rpc.thirdweb.com/api",
-        },
-      },
-      {
-        network: "x_layer_testnet",
-        chainId: 195,
-        urls: {
-          browserURL: "https://endpoints.omniatech.io/v1/xlayer/testnet/public",
-          apiURL: "https://endpoints.omniatech.io/v1/xlayer/testnet/public",
-        },
-      },
-      {
-        network: "moonbase_alpha_testnet",
-        chainId: 10200,
-        urls: {
-          browserURL: "https://1287.rpc.thirdweb.com/${THIRDWEB_API_KEY}",
-          apiURL: "https://1287.rpc.thirdweb.com/${THIRDWEB_API_KEY}",
-        },
-      },
-      {
-        network: "okx_testnet",
-        chainId: 65,
-        urls: {
-          browserURL: "https://exchaintestrpc.okex.org",
-          apiURL: "https://exchaintestrpc.okex.org",
-        },
-      },
-      {
-        network: "stratovm_testnet",
-        chainId: 93747,
-        urls: {
-          browserURL: " https://explorer.stratovm.io",
-          apiURL: "https://rpc.stratovm.io",
-        },
-      },
-      {
-        network: "morph_testnet",
-        chainId: 2810,
-        urls: {
-          browserURL: "https://explorer-holesky.morphl2.io/",
-          apiURL: "https://rpc-holesky.morphl2.io",
-        },
-      },
-      {
-        network: "minato_testnet",
-        chainId: 1946,
-        urls: {
-          browserURL: "https://explorer-testnet.soneium.org/",
-          apiURL: "https://rpc.minato.soneium.org/",
-        },
-      },
-      {
-        network: "polygon_zkevm_cardona",
-        chainId: 2442,
-        urls: {
-          browserURL: "https://cardona-zkevm.polygonscan.com/",
-          apiURL: "https://etherscan.cardona.zkevm-rpc.com/",
-        },
-      },
-      {
-        network: "rootstock_testnet",
-        chainId: 31,
-        urls: {
-          browserURL: "https://explorer.testnet.rootstock.io/",
-          apiURL: "https://rpc.testnet.rootstock.io/peahiFglhq1BRIz3Sz6ilSCrvTlsXP-T",
-        },
-      },
-      {
-        network: "merlin_testnet",
-        chainId: 686868,
-        urls: {
-          browserURL: "https://testnet-explorer.merlinchain.io/",
-          apiURL: "https://testnet-rpc.merlinchain.io/",
-        },
-      },
-    ],
-  },
-  networks: {
-    lorenzo_testnet: {
-      url: "https://rpc-testnet.lorenzo-protocol.xyz",
-      accounts: process.env.PRIVATE_KEY ? [process.env.PRIVATE_KEY] : [],
-    },
-    plume_devnet: {
-      url: "https://devnet-rpc.plumenetwork.xyz",
-      accounts: process.env.PRIVATE_KEY ? [process.env.PRIVATE_KEY] : [],
-    },
-    manta_pacific_sepolia_testnet: {
-      url: "https://pacific-rpc.sepolia-testnet.manta.network/http",
-      accounts: process.env.PRIVATE_KEY ? [process.env.PRIVATE_KEY] : [],
-    },
-    ethereum_sepolia_testnet: {
-      url: `https://eth-sepolia.g.alchemy.com/v2/${process.env.ALCHEMY_SEPOLIA_TESTNET_KEY}`,
-      accounts: process.env.PRIVATE_KEY ? [process.env.PRIVATE_KEY] : [],
-    },
-    aurora_testnet: {
-      url: "https://testnet.aurora.dev",
-      accounts: process.env.PRIVATE_KEY ? [process.env.PRIVATE_KEY] : [],
-    },
-    godwoken_testnet: {
-      url: "https://v1.testnet.godwoken.io/rpc",
-      accounts: process.env.PRIVATE_KEY ? [process.env.PRIVATE_KEY] : [],
-    },
-    fantom_testnet: {
-      url: "https://rpc.testnet.fantom.network/",
-      accounts: process.env.PRIVATE_KEY ? [process.env.PRIVATE_KEY] : [],
-    },
-    bnb_testnet: {
-      url: "https://data-seed-prebsc-1-s1.bnbchain.org:8545",
-      accounts: process.env.PRIVATE_KEY ? [process.env.PRIVATE_KEY] : [],
-    },
-    filecoin_testnet: {
-      url: "https://filecoin-calibration.chainup.net/rpc/v1",
-      accounts: process.env.PRIVATE_KEY ? [process.env.PRIVATE_KEY] : [],
-    },
-    fluent_testnet: {
-      url: "https://rpc.dev.thefluent.xyz/",
-      accounts: process.env.PRIVATE_KEY ? [process.env.PRIVATE_KEY] : [],
-    },
-    movement_testnet: {
-      url: "https://mevm.devnet.imola.movementlabs.xyz/",
-      accounts: process.env.PRIVATE_KEY ? [process.env.PRIVATE_KEY] : [],
-    },
-    bevm_testnet: {
-      url: "https://testnet.bevm.io",
-      accounts: process.env.PRIVATE_KEY ? [process.env.PRIVATE_KEY] : [],
-    },
-    linea_sepolia_testnet: {
-      url: "https://linea-sepolia.infura.io/v3/9aa3d95b3bc440fa88ea12eaa4456161",
-      accounts: process.env.PRIVATE_KEY ? [process.env.PRIVATE_KEY] : [],
-    },
-    base_sepolia_testnet: {
-      url: "https://sepolia.base.org",
-      accounts: process.env.PRIVATE_KEY ? [process.env.PRIVATE_KEY] : [],
-    },
-    polygon_testnet: {
-      url: "https://rpc-amoy.polygon.technology",
-      accounts: process.env.PRIVATE_KEY ? [process.env.PRIVATE_KEY] : [],
-    },
-    citrea_devnet: {
-      url: "https://rpc.devnet.citrea.xyz",
-      accounts: process.env.PRIVATE_KEY ? [process.env.PRIVATE_KEY] : [],
-    },
-    arbitrum_testnet: {
-      url: "https://arbitrum-sepolia.blockpi.network/v1/rpc/public",
-      accounts: process.env.PRIVATE_KEY ? [process.env.PRIVATE_KEY] : [],
-    },
-    avalanche_testnet: {
-      url: "https://ava-testnet.public.blastapi.io/ext/bc/C/rpc",
-      accounts: process.env.PRIVATE_KEY ? [process.env.PRIVATE_KEY] : [],
-    },
-    zeta_testnet: {
-      url: "https://zeta-chain-testnet.drpc.org",
-      accounts: process.env.PRIVATE_KEY ? [process.env.PRIVATE_KEY] : [],
-    },
-    bob_testnet: {
-      url: "https://bob-sepolia.rpc.gobob.xyz",
-      accounts: process.env.PRIVATE_KEY ? [process.env.PRIVATE_KEY] : [],
-    },
-    holesky_testnet: {
-      url: "https://holesky-eth.w3node.com/f1ef94bb8175b1a8f2357a29663a3b8a5b43906d28879e114b8c225a47811c14/api",
-      accounts: process.env.PRIVATE_KEY ? [process.env.PRIVATE_KEY] : [],
-    },
-    bitlayer_testnet: {
-      url: "https://testnet-rpc.bitlayer.org",
-      accounts: process.env.PRIVATE_KEY ? [process.env.PRIVATE_KEY] : [],
-    },
-    core_testnet: {
-      url: "https://rpc.test.btcs.network",
-      accounts: process.env.PRIVATE_KEY ? [process.env.PRIVATE_KEY] : [],
-    },
-    berachain_testnet: {
-      url: "https://bartio.rpc.berachain.com",
-      accounts: process.env.PRIVATE_KEY ? [process.env.PRIVATE_KEY] : [],
-    },
-    blast_testnet: {
-      url: "https://sepolia.blast.io",
-      accounts: process.env.PRIVATE_KEY ? [process.env.PRIVATE_KEY] : [],
-    },
-    scroll_testnet: {
-      url: "https://sepolia-rpc.scroll.io",
-      accounts: process.env.PRIVATE_KEY ? [process.env.PRIVATE_KEY] : [],
-    },
-    optimism_sepolia_testnet: {
-      url: "https://11155420.rpc.thirdweb.com/",
-      accounts: process.env.PRIVATE_KEY ? [process.env.PRIVATE_KEY] : [],
-    },
-    x_layer_testnet: {
-      url: "https://endpoints.omniatech.io/v1/xlayer/testnet/public",
-      accounts: process.env.PRIVATE_KEY ? [process.env.PRIVATE_KEY] : [],
-    },
-
-    moonbase_alpha_testnet: {
-      url: "https://1287.rpc.thirdweb.com",
-      accounts: process.env.PRIVATE_KEY ? [process.env.PRIVATE_KEY] : [],
-    },
-
-    okx_testnet: {
-      url: "https://exchaintestrpc.okex.org",
-      accounts: process.env.PRIVATE_KEY ? [process.env.PRIVATE_KEY] : [],
-    },
-
-    morph_testnet: {
-      url: "https://rpc-holesky.morphl2.io",
-      accounts: process.env.PRIVATE_KEY ? [process.env.PRIVATE_KEY] : [],
-    },
-
-    stratovm_testnet: {
-      url: "https://rpc.stratovm.io",
-      accounts: process.env.PRIVATE_KEY ? [process.env.PRIVATE_KEY] : [],
-    },
-    minato_testnet: {
-      url: "https://rpc.minato.soneium.org/",
-      accounts: process.env.PRIVATE_KEY ? [process.env.PRIVATE_KEY] : [],
-    },
-    rootstock_testnet: {
-      url: "https://rpc.testnet.rootstock.io/peahiFglhq1BRIz3Sz6ilSCrvTlsXP-T",
-      accounts: process.env.PRIVATE_KEY ? [process.env.PRIVATE_KEY] : [],
-    },
-    merlin_testnet: {
-      url: "https://testnet-rpc.merlinchain.io",
-      accounts: process.env.PRIVATE_KEY ? [process.env.PRIVATE_KEY] : [],
-    },
-    polygon_zkevm_cardona: {
-      url: "https://etherscan.cardona.zkevm-rpc.com/",
-      accounts: process.env.PRIVATE_KEY ? [process.env.PRIVATE_KEY] : [],
-    },
-  },
-  solidity: {
-    compilers: [
-      {
-        version: "0.8.20",
-        settings: {
-          optimizer: {
-            enabled: true,
-            runs: 200,
-          },
-        },
-      },
-    ],
-  },
-=======
 const config: HardhatUserConfig = {
     defaultNetwork: "localhost",
     etherscan: {
@@ -404,8 +33,8 @@
         mainnet: { url: process.env.ETH_MAINNET_RPC_URL, accounts },
         core_mainnet: { url: process.env.CORE_MAINNET_RPC_URL, accounts },
     },
-    solidity: { compilers: [{ version: "0.8.19", settings: { optimizer: { enabled: true, runs: 200 } } }] },
->>>>>>> ae2609f9
+
+    solidity: { compilers: [{ version: "0.8.20", settings: { optimizer: { enabled: true, runs: 200 } } }] },
 };
 
 export default config;