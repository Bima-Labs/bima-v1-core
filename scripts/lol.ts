--- conflicted
+++ resolved
@@ -18,13 +18,9 @@
   );
 
   const resulty = await factory.deployNewInstance(
-<<<<<<< HEAD
-    '0x103337452FfA3bA9Ca82df11e0A545AA1a577714',
-    '0xEC44704E117074722b24733Ca39EA6e032b21b3b',
-=======
+
     "0x103337452FfA3bA9Ca82df11e0A545AA1a577714",
     "0xEC44704E117074722b24733Ca39EA6e032b21b3b",
->>>>>>> 3894bc24
     ZERO_ADDRESS,
     ZERO_ADDRESS,
     {
@@ -39,33 +35,17 @@
     }
   );
 
-<<<<<<< HEAD
-  console.log('Factory deployed at: ', resulty);
-=======
+
   console.log("Factory deployed at: ", resulty);
->>>>>>> 3894bc24
   const troveManagerCount = await factory.troveManagerCount();
 
   console.log('Trove Manager count: ', troveManagerCount.toString());
 
-<<<<<<< HEAD
-  const troveManagerAddressFromFactory = await factory.troveManagers(
-    BigInt('0')
-  );
-=======
   const troveManagerAddressFromFactory = await factory.troveManagers(BigInt("0"));
->>>>>>> 3894bc24
 
   console.log('Trove Manager address: ', troveManagerAddressFromFactory);
 
-<<<<<<< HEAD
-  await babelVault.registerReceiver(
-    troveManagerAddressFromFactory,
-    BigInt('2')
-  );
-=======
   await babelVault.registerReceiver(troveManagerAddressFromFactory, BigInt("2"));
->>>>>>> 3894bc24
 
   console.log('stBTC Trove Manager address: ', troveManagerAddressFromFactory);
 }
