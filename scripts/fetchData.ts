--- conflicted
+++ resolved
@@ -1,15 +1,8 @@
 import { Provider, Signer } from 'ethers';
 import { ethers } from 'hardhat';
 
-<<<<<<< HEAD
-import {
-  MockOracle__factory,
-  PriceFeed__factory,
-  TroveManager__factory,
-} from '../typechain-types/index';
-=======
 import { MockOracle__factory, PriceFeed__factory, TroveManager__factory } from "../typechain-types/index";
->>>>>>> 3894bc24
+
 
 //import  pLimit from "p-limit";
 
