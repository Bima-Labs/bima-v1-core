--- conflicted
+++ resolved
@@ -11,14 +11,9 @@
 
   // await deployContract(factories.MockStakedBTC, "StakedBTC");
 
-<<<<<<< HEAD
-  const [, mockAaggregatorAddress] = await deployContract(
-    factories.MockAggregator,
-    'MockAggregator'
-  );
-=======
+
   const [, mockAaggregatorAddress] = await deployContract(factories.MockAggregator, "MockAggregator");
->>>>>>> 3894bc24
+
 
   let deployerNonce = await ethers.provider.getTransactionCount(owner.address);
 
@@ -42,28 +37,15 @@
     owner.address
   );
 
-<<<<<<< HEAD
-  await deployContract(
-    factories.PriceFeed,
-    'PriceFeed',
-    babelCoreAddress,
-    mockAaggregatorAddress
-  );
-=======
+
   await deployContract(factories.PriceFeed, "PriceFeed", babelCoreAddress, mockAaggregatorAddress);
->>>>>>> 3894bc24
+
 
   await deployContract(factories.FeeReceiver, 'FeeReceiver', babelCoreAddress);
 
-<<<<<<< HEAD
-  const [, interimAdminAddress] = await deployContract(
-    factories.InterimAdmin,
-    'InterimAdmin',
-    babelCoreAddress
-  );
-=======
+
   const [, interimAdminAddress] = await deployContract(factories.InterimAdmin, "InterimAdmin", babelCoreAddress);
->>>>>>> 3894bc24
+
 
   {
     const tx = await (babelCore as BabelCore).commitTransferOwnership(interimAdminAddress);
