--- conflicted
+++ resolved
@@ -80,28 +80,14 @@
 
   console.log('stBTC Balance: ', formatEther(balanceOfUser1));
 
-<<<<<<< HEAD
-  const result = await stBTC.approve(
-    borrowerOperationsAddress,
-    parseEther('50')
-  );
+
+  const result = await stBTC.approve(borrowerOperationsAddress, parseEther("50"));
 
   console.log(result);
 
-  const depositedAmount =
-    await troveManagerContract.getTroveStake(signerAddress);
-
-  const debtAmount =
-    await troveManagerContract.getTroveCollAndDebt(signerAddress);
-=======
-  const result = await stBTC.approve(borrowerOperationsAddress, parseEther("50"));
-
-  console.log(result);
-
   const depositedAmount = await troveManagerContract.getTroveStake(signerAddress);
 
   const debtAmount = await troveManagerContract.getTroveCollAndDebt(signerAddress);
->>>>>>> 3894bc24
 
   console.log('Debt Amount: ', formatEther(debtAmount[1]));
 
