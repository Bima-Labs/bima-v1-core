--- conflicted
+++ resolved
@@ -8,27 +8,11 @@
 async function main() {
   const [owner, user0, user1] = await ethers.getSigners();
 
-<<<<<<< HEAD
-  const stBTC = await ethers.getContractAt(
-    'StakedBTC',
-    '0x103337452FfA3bA9Ca82df11e0A545AA1a577714'
-  );
-
-  await stBTC.transfer(user1.address, ethers.parseEther('2'));
-
-  await stBTC
-    .connect(user1)
-    .approve(
-      '0x2b1AFd6390034b02EDF826714fCbE96af0911852',
-      ethers.parseEther('1000000')
-    );
-=======
   const stBTC = await ethers.getContractAt("StakedBTC", "0x103337452FfA3bA9Ca82df11e0A545AA1a577714");
 
   await stBTC.transfer(user1.address, ethers.parseEther("2"));
 
   await stBTC.connect(user1).approve("0x2b1AFd6390034b02EDF826714fCbE96af0911852", ethers.parseEther("1000000"));
->>>>>>> 3894bc24
 
   await mintBUSD({
     borrowerOperationsAddress: '0x2b1AFd6390034b02EDF826714fCbE96af0911852',
@@ -38,13 +22,8 @@
     amountstBTC: ethers.parseEther('1'),
     percentage: 200n,
     provider: user1.provider,
-<<<<<<< HEAD
-    oracleAddress: '0x6398131143791451aDfC74850379abbED284455e', // Mock Aggregator address
-    collateralAddress: '0x103337452FfA3bA9Ca82df11e0A545AA1a577714', //Stake BTC address
-=======
     oracleAddress: "0x6398131143791451aDfC74850379abbED284455e", // Mock Aggregator address
     collateralAddress: "0x103337452FfA3bA9Ca82df11e0A545AA1a577714", //Stake BTC address
->>>>>>> 3894bc24
   });
 }
 
