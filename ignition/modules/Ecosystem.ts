--- conflicted
+++ resolved
@@ -1,19 +1,14 @@
-<<<<<<< HEAD
-import { buildModule } from '@nomicfoundation/hardhat-ignition/modules';
-=======
+
 import { buildModule } from "@nomicfoundation/hardhat-ignition/modules";
->>>>>>> 3894bc24
+
 
 const JAN_1ST_2030 = 1893456000;
 const ONE_GWEI: bigint = 1_000_000_000n;
 
-<<<<<<< HEAD
-const LockModule = buildModule('Ecosystem', (m) => {
-  const stakedBtc = m.contract('StakedBTC', []);
-=======
+
 const LockModule = buildModule("Ecosystem", (m) => {
   const stakedBtc = m.contract("StakedBTC", []);
->>>>>>> 3894bc24
+
 
   return { stakedBtc };
 });
