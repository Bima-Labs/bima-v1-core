// SPDX-License-Identifier: MIT
pragma solidity 0.8.19;

import {SafeERC20} from "@openzeppelin/contracts/token/ERC20/utils/SafeERC20.sol";
import {BimaOwnable} from "../dependencies/BimaOwnable.sol";
import {SystemStart} from "../dependencies/SystemStart.sol";
import {BimaMath} from "../dependencies/BimaMath.sol";
import {BIMA_DECIMAL_PRECISION, BIMA_SCALE_FACTOR, BIMA_REWARD_DURATION} from "../dependencies/Constants.sol";
import {IStabilityPool, IDebtToken, IBimaVault, IERC20} from "../interfaces/IStabilityPool.sol";

import {SafeCast} from "@openzeppelin/contracts/utils/math/SafeCast.sol";

/**
    @title Bima Stability Pool
    @notice Based on Liquity's `StabilityPool`
            https://github.com/liquity/dev/blob/main/packages/contracts/contracts/StabilityPool.sol

            Bima's implementation is modified to support multiple collaterals. Deposits into
            the stability pool may be used to liquidate any supported collateral type.
 */
contract StabilityPool is IStabilityPool, BimaOwnable, SystemStart {
    using SafeERC20 for IERC20;

    // constants
    uint128 public constant SUNSET_DURATION = 180 days;
    uint256 constant MAX_COLLATERAL_COUNT = 256;

    // stability pool is registered with receiver ID 0
    // in BimaVault::constructor
    uint256 public constant SP_EMISSION_ID = 0;

    // immutable
    IDebtToken public immutable debtToken;
    IBimaVault public immutable vault;
    address public immutable factory;
    address public immutable liquidationManager;

    // public
    //
    // reward issuance rate for all depositors
    uint128 public rewardRate;

    // used with rewardRate to calculate actual rewards
    // based on time duration since last update
    uint32 public lastUpdate;

    // used to periodically trigger calls to BimaVault::allocateNewEmissions
    uint32 public periodFinish;

    // here for storage packing
    SunsetQueue queue;

    // Each time the scale of P shifts by BIMA_SCALE_FACTOR, the scale is incremented by 1
    uint128 public currentScale;

    // With each offset that fully empties the Pool, the epoch is incremented by 1
    uint128 public currentEpoch;

    // Error tracker for the error correction in the Bima issuance calculation
    uint256 public lastBimaError;
    // Error trackers for the error correction in the offset calculation
    uint256[MAX_COLLATERAL_COUNT] public lastCollateralError_Offset;
    uint256 public lastDebtLossError_Offset;

    /*  Product 'P': Running product by which to multiply an initial deposit, in order to find the current compounded deposit,
     * after a series of liquidations have occurred, each of which cancel some debt with the deposit.
     *
     * During its lifetime, a deposit's value evolves from d_t to d_t * P / P_t , where P_t
     * is the snapshot of P taken at the instant the deposit was made. 18-digit decimal.
     */
    uint256 public P = BIMA_DECIMAL_PRECISION;

    // internal
    //
    // Tracker for Debt held in the pool, changes when users deposit/withdraw
    // and when Trove debt is offset
    uint256 internal totalDebtTokenDeposits;

    // public array
    IERC20[] public collateralTokens;

    // mappings
    //
    // collateral -> (index+1) in collateralTokens
    // sunsetting collateral has index = 0
    // newest collateral has index = collateralTokens.length
    mapping(IERC20 collateral => uint256 index) public indexByCollateral;

    mapping(address depositor => AccountDeposit) public accountDeposits;
    mapping(address depositor => Snapshots) public depositSnapshots;

    // index values are mapped against the values within `collateralTokens`
    mapping(address depositor => mapping(IERC20 => uint256)) public depositSums;

    mapping(address => mapping(IERC20 => uint256)) public collateralGainsByDepositor;

    mapping(address depositor => uint256 rewards) private storedPendingReward;

    /* collateral Gain sum 'S': During its lifetime, each deposit d_t earns a collateral gain of ( d_t * [S - S_t] )/P_t, where S_t
     * is the depositor's snapshot of S taken at the time t when the deposit was made.
     *
     * The 'S' sums are stored in a nested mapping (epoch => scale => sum):
     *
     * - The inner mapping records the sum S at different scales
     * - The outer mapping records the (scale => sum) mappings, for different epochs.
     */

    // index values are mapped against the values within `collateralTokens`
    mapping(uint128 epoch => mapping(uint128 scale => mapping(IERC20 => uint256))) public epochToScaleToSums;

    /*
     * Similarly, the sum 'G' is used to calculate Bima gains. During it's lifetime, each deposit d_t earns a Bima gain of
     *  ( d_t * [G - G_t] )/P_t, where G_t is the depositor's snapshot of G taken at time t when  the deposit was made.
     *
     *  Bima reward events occur are triggered by depositor operations (new deposit, topup, withdrawal), and liquidations.
     *  In each case, the Bima reward is issued (i.e. G is updated), before other state changes are made.
     */
    mapping(uint128 epoch => mapping(uint128 scale => uint256 sumG)) public epochToScaleToG;

    mapping(uint16 indexKey => SunsetIndex) _sunsetIndexes;

    // structs
    struct AccountDeposit {
        uint128 amount;
        uint128 timestamp; // timestamp of the last deposit
    }
    struct Snapshots {
        uint256 P;
        uint256 G;
        uint128 scale;
        uint128 epoch;
    }
    struct SunsetIndex {
        uint128 idx;
        uint128 expiry;
    }
    struct SunsetQueue {
        uint16 firstSunsetIndexKey;
        uint16 nextSunsetIndexKey;
    }

    constructor(
        address _bimaCore,
        IDebtToken _debtTokenAddress,
        IBimaVault _vault,
        address _factory,
        address _liquidationManager
    ) BimaOwnable(_bimaCore) SystemStart(_bimaCore) {
        debtToken = _debtTokenAddress;
        vault = _vault;
        factory = _factory;
        liquidationManager = _liquidationManager;
        periodFinish = uint32(block.timestamp - 1);
    }

    function enableCollateral(IERC20 _collateral) external {
        // factory always calls this function when deploying new
        // instances of `TroveManager` and `SortedTroves` to enable
        require(msg.sender == factory, "Not factory");

        // search through all existing collateral tokens to determine
        // whether this collateral token is already enabled
        uint256 length = collateralTokens.length;

        // enforce maximum number of collaterals
        require(length != MAX_COLLATERAL_COUNT, "Maximum collateral length reached");

        bool alreadyEnabled;

        for (uint256 i; i < length; i++) {
            if (collateralTokens[i] == _collateral) {
                alreadyEnabled = true;
                break;
            }
        }

        // if collateral is not already enabled
        if (!alreadyEnabled) {
            // cache the sunset queue
            SunsetQueue memory queueCached = queue;

            // if possible, over-write a sunsetting collateral
            // ready to be removed with this new collateral
            if (queueCached.nextSunsetIndexKey > queueCached.firstSunsetIndexKey) {
                SunsetIndex memory sIdx = _sunsetIndexes[queueCached.firstSunsetIndexKey];

                if (sIdx.expiry < block.timestamp) {
                    delete _sunsetIndexes[queueCached.firstSunsetIndexKey];
                    ++queue.firstSunsetIndexKey;

                    _overwriteCollateral(_collateral, sIdx.idx);
                    return;
                }
            }

            // otherwise just add new collateral
            collateralTokens.push(_collateral);
            indexByCollateral[_collateral] = length + 1;
        }
        // if collateral was already enabled, then revert if the factory is trying
        // to deploy a new TroveManager with a sunsetting collateral
        else {
            require(indexByCollateral[_collateral] > 0, "Collateral is sunsetting");
        }
    }

    function _overwriteCollateral(IERC20 _newCollateral, uint256 idx) internal {
        // only sunset collateral can be overwritten
        require(indexByCollateral[_newCollateral] == 0, "Collateral must be sunset");

        // cache number of collateral tokens
        uint256 length = collateralTokens.length;

        // index to remove must be valid
        require(idx < length, "Index too large");

        uint256 externalLoopEnd = currentEpoch;
        uint256 internalLoopEnd = currentScale;

        for (uint128 i; i <= externalLoopEnd; ) {
            for (uint128 j; j <= internalLoopEnd; ) {
                // reset collateral gain sum 'S' for collateral being removed
                epochToScaleToSums[i][j][collateralTokens[idx]] = 0;
                unchecked {
                    ++j;
                }
            }
            unchecked {
                ++i;
            }
        }

        // update index of new collateral; note that `indexByCollateral`
        // stores (index + 1) eg [1...collateralTokens.length]
        indexByCollateral[_newCollateral] = idx + 1;

        // emit event(old, new) prior to over-writing
        emit CollateralOverwritten(collateralTokens[idx], _newCollateral);

        // overwrite old collateral with new one
        collateralTokens[idx] = _newCollateral;
        lastCollateralError_Offset[idx] = 0;
    }

    /**
     * @notice Starts sunsetting a collateral
     *         During sunsetting liquidated collateral handoff to the SP will revert
        @dev IMPORTANT: When sunsetting a collateral, `TroveManager.startSunset`
                        should be called on all TM linked to that collateral
        @param collateral Collateral to sunset

     */
    function startCollateralSunset(IERC20 collateral) external onlyOwner {
        uint256 indexCache = indexByCollateral[collateral];

        // can't sunset an already sunsetting collateral
        require(indexCache > 0, "Collateral already sunsetting");

        // add sunsetting collateral to sunset mapping
        _sunsetIndexes[queue.nextSunsetIndexKey++] = SunsetIndex(
            uint128(indexCache - 1),
            uint128(block.timestamp + SUNSET_DURATION)
        );

        // prevents calls to the StabilityPool in case of liquidations
        delete indexByCollateral[collateral];
    }

    function getNumCollateralTokens() external view returns (uint256 count) {
        count = collateralTokens.length;
    }

    function getSunsetQueueKeys() external view returns (uint16 firstSunsetIndexKey, uint16 nextSunsetIndexKey) {
        SunsetQueue memory data = queue;
        (firstSunsetIndexKey, nextSunsetIndexKey) = (data.firstSunsetIndexKey, data.nextSunsetIndexKey);
    }

    function getSunsetIndexes(uint16 indexKey) external view returns (uint128 idx, uint128 expiry) {
        SunsetIndex memory data = _sunsetIndexes[indexKey];
        (idx, expiry) = (data.idx, data.expiry);
    }

    function getTotalDebtTokenDeposits() external view returns (uint256 output) {
        output = totalDebtTokenDeposits;
    }

    function getStoredPendingReward(address depositor) external view returns (uint256 reward) {
        reward = storedPendingReward[depositor];
    }

    // --- External Depositor Functions ---

    /*  provideToSP():
     *
     * - Triggers a Bima issuance, based on time passed since the last issuance.
     *   The Bima issuance is shared between *all* depositors and front ends
     * - Tags the deposit with the provided front end tag param, if it's a new deposit
     * - Sends depositor's accumulated gains (Bima, collateral) to depositor
     * - Sends the tagged front end's accumulated Bima gains to the tagged front end
     * - Increases deposit and tagged front end's stake, and takes new snapshots for each.
     */
    function provideToSP(uint256 _amount) external {
        require(!BIMA_CORE.paused(), "Deposits are paused");
        require(_amount > 0, "StabilityPool: Amount must be non-zero");

        // perform processes prior to crediting new deposit
        _triggerRewardIssuance();
        _accrueDepositorCollateralGain(msg.sender);

        uint256 compoundedDebtDeposit = getCompoundedDebtDeposit(msg.sender);
        _accrueRewards(msg.sender);

        // transfer the tokens being deposited
        debtToken.sendToSP(msg.sender, _amount);

        // update storage increase total debt tokens deposited
        uint256 newTotalDebtTokenDeposits = totalDebtTokenDeposits + _amount;
        totalDebtTokenDeposits = newTotalDebtTokenDeposits;
        emit StabilityPoolDebtBalanceUpdated(newTotalDebtTokenDeposits);

        // update storage user deposit record
        uint256 newTotalDeposited = compoundedDebtDeposit + _amount;

        accountDeposits[msg.sender] = AccountDeposit({
            amount: SafeCast.toUint128(newTotalDeposited),
            timestamp: uint128(block.timestamp)
        });

        _updateSnapshots(msg.sender, newTotalDeposited);
        emit UserDepositChanged(msg.sender, newTotalDeposited);
    }

    /*  withdrawFromSP():
     *
     * - Triggers a Bima issuance, based on time passed since the last issuance.
     *   The Bima issuance is shared between *all* depositors and front ends
     * - Removes the deposit's front end tag if it is a full withdrawal
     * - Sends all depositor's accumulated gains (Bima, collateral) to depositor
     * - Sends the tagged front end's accumulated Bima gains to the tagged front end
     * - Decreases deposit and tagged front end's stake, and takes new snapshots for each.
     *
     * If _amount > userDeposit, the user withdraws all of their compounded deposit.
     */
    function withdrawFromSP(uint256 _amount) external {
        // 1 SLOAD since amount & timestamp fit in same slot
        AccountDeposit memory accountCache = accountDeposits[msg.sender];

        require(accountCache.amount > 0, "StabilityPool: User must have a non-zero deposit");
        require(accountCache.timestamp < block.timestamp, "!Deposit and withdraw same block");

        // perform processes prior to debiting new withdrawal
        _triggerRewardIssuance();
        _accrueDepositorCollateralGain(msg.sender);

        uint256 compoundedDebtDeposit = getCompoundedDebtDeposit(msg.sender);
        uint256 debtToWithdraw = BimaMath._min(_amount, compoundedDebtDeposit);
        _accrueRewards(msg.sender);

        // transfer the tokens being withdrawn
        if (debtToWithdraw > 0) {
            debtToken.returnFromPool(address(this), msg.sender, debtToWithdraw);

            // update storage decrease total debt tokens deposited
            _decreaseDebt(debtToWithdraw);
        }

        // update storage user deposit record
        uint256 newTotalDeposited = compoundedDebtDeposit - debtToWithdraw;

        // note: timestamp doesn't change as it is always timestamp
        // of last deposit, so withdrawal doesn't change this
        accountDeposits[msg.sender].amount = SafeCast.toUint128(newTotalDeposited);

        _updateSnapshots(msg.sender, newTotalDeposited);
        emit UserDepositChanged(msg.sender, newTotalDeposited);
    }

    // --- Bima issuance functions ---

    function _triggerRewardIssuance() internal {
        _updateG(_vestedEmissions());

        uint256 _periodFinish = periodFinish;
        uint256 lastUpdateWeek = (_periodFinish - startTime) / 1 weeks;

        // if the current system week is the same as the last update week
        // or if the last update week was in the past, then claim new
        // emissions from BimaVault
        if (getWeek() >= lastUpdateWeek) {
            uint256 amount = vault.allocateNewEmissions(SP_EMISSION_ID);

            if (amount > 0) {
                // If the previous period is not finished we combine new and pending old rewards
                if (block.timestamp < _periodFinish) {
                    uint256 remaining = _periodFinish - block.timestamp;
                    amount += remaining * rewardRate;
                }

                rewardRate = SafeCast.toUint128(amount / BIMA_REWARD_DURATION);
                periodFinish = uint32(block.timestamp + BIMA_REWARD_DURATION);
            }
        }

        lastUpdate = uint32(block.timestamp);
    }

    function _vestedEmissions() internal view returns (uint256 bimaIssuance) {
        uint256 updated = periodFinish;

        // Period is not ended we max at current timestamp
        if (updated > block.timestamp) updated = block.timestamp;

        // if the last update was after the current update time
        // it means all rewards have been vested already so return
        // default zero
        uint256 lastUpdateCached = lastUpdate;

        // otherwise calculate vested emissions
        if (lastUpdateCached < updated) {
            uint256 duration = updated - lastUpdateCached;
            bimaIssuance = duration * rewardRate;
        }
    }

    function _updateG(uint256 _bimaIssuance) internal {
        uint256 totalDebt = totalDebtTokenDeposits;

        // When total deposits is 0, G is not updated. In this case
        // the Bima issued can not be obtained by later depositors;
        // it is missed out on, and remains in the balanceOf the Treasury contract.
        if (totalDebt == 0 || _bimaIssuance == 0) {
            return;
        }

        uint256 bimaPerUnitStaked;
        bimaPerUnitStaked = _computeBimaPerUnitStaked(_bimaIssuance, totalDebt);

        uint128 currentEpochCached = currentEpoch;
        uint128 currentScaleCached = currentScale;

        uint256 marginalBimaGain = bimaPerUnitStaked * P;
        uint256 newG = epochToScaleToG[currentEpochCached][currentScaleCached] + marginalBimaGain;

        epochToScaleToG[currentEpochCached][currentScaleCached] = newG;

        emit G_Updated(newG, currentEpochCached, currentScaleCached);
    }

    function _computeBimaPerUnitStaked(
        uint256 _bimaIssuance,
        uint256 _totalDebtTokenDeposits
    ) internal returns (uint256 bimaPerUnitStaked) {
        /*
         * Calculate the Bima-per-unit staked.  Division uses a "feedback" error correction, to keep the
         * cumulative error low in the running total G:
         *
         * 1) Form a numerator which compensates for the floor division error that occurred the last time this
         * function was called.
         * 2) Calculate "per-unit-staked" ratio.
         * 3) Multiply the ratio back by its denominator, to reveal the current floor division error.
         * 4) Store this error for use in the next correction when this function is called.
         * 5) Note: static analysis tools complain about this "division before multiplication", however, it is intended.
         */
        uint256 bimaNumerator = (_bimaIssuance * BIMA_DECIMAL_PRECISION) + lastBimaError;

        bimaPerUnitStaked = bimaNumerator / _totalDebtTokenDeposits;
        lastBimaError = bimaNumerator - (bimaPerUnitStaked * _totalDebtTokenDeposits);
    }

    // --- Liquidation functions ---

    /*
     * Cancels out the specified debt against the Debt contained in the Stability Pool (as far as possible)
     */
    function offset(IERC20 collateral, uint256 _debtToOffset, uint256 _collToAdd) external virtual {
        _offset(collateral, _debtToOffset, _collToAdd);
    }

    function _offset(IERC20 collateral, uint256 _debtToOffset, uint256 _collToAdd) internal {
        require(msg.sender == liquidationManager, "StabilityPool: Caller is not Liquidation Manager");
        uint256 idx = indexByCollateral[collateral];
        idx -= 1;

        uint256 totalDebt = totalDebtTokenDeposits;
        if (totalDebt == 0 || _debtToOffset == 0) {
            return;
        }

        _triggerRewardIssuance();

        (uint256 collateralGainPerUnitStaked, uint256 debtLossPerUnitStaked) = _computeRewardsPerUnitStaked(
            _collToAdd,
            _debtToOffset,
            totalDebt,
            idx
        );

        // update S and P
        _updateRewardSumAndProduct(collateralGainPerUnitStaked, debtLossPerUnitStaked, idx);

        // Cancel the liquidated Debt debt with the Debt in the stability pool
        _decreaseDebt(_debtToOffset);
    }

    // --- Offset helper functions ---

    function _computeRewardsPerUnitStaked(
        uint256 _collToAdd,
        uint256 _debtToOffset,
        uint256 _totalDebtTokenDeposits,
        uint256 idx
    ) internal returns (uint256 collateralGainPerUnitStaked, uint256 debtLossPerUnitStaked) {
        /*
         * Compute the Debt and collateral rewards. Uses a "feedback" error correction, to keep
         * the cumulative error in the P and S state variables low:
         *
         * 1) Form numerators which compensate for the floor division errors that occurred the last time this
         * function was called.
         * 2) Calculate "per-unit-staked" ratios.
         * 3) Multiply each ratio back by its denominator, to reveal the current floor division error.
         * 4) Store these errors for use in the next correction when this function is called.
         * 5) Note: static analysis tools complain about this "division before multiplication", however, it is intended.
         */
        uint256 collateralNumerator = (_collToAdd * BIMA_DECIMAL_PRECISION) + lastCollateralError_Offset[idx];

        if (_debtToOffset == _totalDebtTokenDeposits) {
            debtLossPerUnitStaked = BIMA_DECIMAL_PRECISION; // When the Pool depletes to 0, so does each deposit
            lastDebtLossError_Offset = 0;
        } else {
            uint256 debtLossNumerator = (_debtToOffset * BIMA_DECIMAL_PRECISION) - lastDebtLossError_Offset;
            /*
             * Add 1 to make error in quotient positive. We want "slightly too much" Debt loss,
             * which ensures the error in any given compoundedDebtDeposit favors the Stability Pool.
             */
            debtLossPerUnitStaked = (debtLossNumerator / _totalDebtTokenDeposits) + 1;
            lastDebtLossError_Offset = (debtLossPerUnitStaked * _totalDebtTokenDeposits) - debtLossNumerator;
        }

        collateralGainPerUnitStaked = collateralNumerator / _totalDebtTokenDeposits;
        lastCollateralError_Offset[idx] = collateralNumerator - (collateralGainPerUnitStaked * _totalDebtTokenDeposits);
    }

    // Update the Stability Pool reward sum S and product P
    function _updateRewardSumAndProduct(
        uint256 _collateralGainPerUnitStaked,
        uint256 _debtLossPerUnitStaked,
        uint256 idx
    ) internal {
        uint256 currentP = P;
        uint256 newP;

        IERC20 collateral = collateralTokens[idx];

        /*
         * The newProductFactor is the factor by which to change all deposits, due to the depletion of Stability Pool Debt in the liquidation.
         * We make the product factor 0 if there was a pool-emptying. Otherwise, it is (1 - DebtLossPerUnitStaked)
         */
        uint256 newProductFactor = BIMA_DECIMAL_PRECISION - _debtLossPerUnitStaked;

        uint128 currentScaleCached = currentScale;
        uint128 currentEpochCached = currentEpoch;
        uint256 currentS = epochToScaleToSums[currentEpochCached][currentScaleCached][collateral];

        /*
         * Calculate the new S first, before we update P.
         * The collateral gain for any given depositor from a liquidation depends on the value of their deposit
         * (and the value of totalDeposits) prior to the Stability being depleted by the debt in the liquidation.
         *
         * Since S corresponds to collateral gain, and P to deposit loss, we update S first.
         */
        uint256 marginalCollateralGain = _collateralGainPerUnitStaked * currentP;
        uint256 newS = currentS + marginalCollateralGain;
        epochToScaleToSums[currentEpochCached][currentScaleCached][collateral] = newS;
        emit S_Updated(idx, newS, currentEpochCached, currentScaleCached);

        // If the Stability Pool was emptied, increment the epoch, and reset the scale and product P
        if (newProductFactor == 0) {
            currentEpoch = currentEpochCached + 1;
            emit EpochUpdated(currentEpoch);
            currentScale = 0;
            emit ScaleUpdated(currentScale);
            newP = BIMA_DECIMAL_PRECISION;

            // If multiplying P by a non-zero product factor would reduce P below the scale boundary, increment the scale
        } else if ((currentP * newProductFactor) / BIMA_DECIMAL_PRECISION < BIMA_SCALE_FACTOR) {
            newP = (currentP * newProductFactor * BIMA_SCALE_FACTOR) / BIMA_DECIMAL_PRECISION;
            currentScale = currentScaleCached + 1;
            emit ScaleUpdated(currentScale);
        } else {
            newP = (currentP * newProductFactor) / BIMA_DECIMAL_PRECISION;
        }

        require(newP > 0, "NewP");
        P = newP;
        emit P_Updated(newP);
    }

    function _decreaseDebt(uint256 _amount) internal {
        uint256 newTotalDebtTokenDeposits = totalDebtTokenDeposits - _amount;
        totalDebtTokenDeposits = newTotalDebtTokenDeposits;
        emit StabilityPoolDebtBalanceUpdated(newTotalDebtTokenDeposits);
    }

    // --- Reward calculator functions for depositor and front end ---

    /* Calculates the collateral gain earned by the deposit since its last snapshots were taken.
     * Given by the formula:  E = d0 * (S - S(0))/P(0)
     * where S(0) and P(0) are the depositor's snapshots of the sum S and product P, respectively.
     * d0 is the last recorded deposit value.
     */
    function getDepositorCollateralGain(address _depositor) external view returns (uint256[] memory collateralGains) {
        collateralGains = new uint256[](collateralTokens.length);

        uint256 P_Snapshot = depositSnapshots[_depositor].P;
        if (P_Snapshot == 0) return collateralGains;
        uint256 initialDeposit = accountDeposits[_depositor].amount;
        uint128 epochSnapshot = depositSnapshots[_depositor].epoch;
        uint128 scaleSnapshot = depositSnapshots[_depositor].scale;

        for (uint256 i; i < collateralGains.length; i++) {
<<<<<<< HEAD
            collateralGains[i] = depositorGains[i];

            IERC20 collateral = collateralTokens[i];

            uint256 collateralSum = epochToScaleToSums[epochSnapshot][scaleSnapshot][collateral];

            if (collateralSum == 0) continue; // Collateral was overwritten or not gains

            uint256 firstPortion = collateralSum - depositSums[_depositor][collateral];
            uint256 secondPortion = epochToScaleToSums[epochSnapshot][scaleSnapshot + 1][collateral] /
                BIMA_SCALE_FACTOR;
=======
            IERC20 collateral = collateralTokens[i];
            collateralGains[i] = collateralGainsByDepositor[_depositor][collateral];
            if (sums[i] == 0) continue; // Collateral was overwritten or not gains
            uint256 firstPortion = sums[i] - depSums[i];
            uint256 secondPortion = nextSums[i] / BIMA_SCALE_FACTOR;
>>>>>>> cb3f0f25
            collateralGains[i] +=
                (initialDeposit * (firstPortion + secondPortion)) /
                P_Snapshot /
                BIMA_DECIMAL_PRECISION;
        }
    }

    function _accrueDepositorCollateralGain(address _depositor) private returns (bool hasGains) {
        // cache number of collateral tokens
        uint256 collaterals = collateralTokens.length;

        // cache user's initial deposit amount
        uint256 initialDeposit = accountDeposits[_depositor].amount;

        if (initialDeposit != 0) {
            uint128 epochSnapshot = depositSnapshots[_depositor].epoch;
            uint128 scaleSnapshot = depositSnapshots[_depositor].scale;
            uint256 P_Snapshot = depositSnapshots[_depositor].P;

            for (uint256 i; i < collaterals; i++) {
                IERC20 collateral = collateralTokens[i];

                uint256 collateralSum = epochToScaleToSums[epochSnapshot][scaleSnapshot][collateral];

                if (collateralSum == 0) continue; // Collateral was overwritten or not gains

                hasGains = true;

                uint256 firstPortion = collateralSum - depositSums[_depositor][collateral];
                uint256 secondPortion = epochToScaleToSums[epochSnapshot][scaleSnapshot + 1][collateral] /
                    BIMA_SCALE_FACTOR;

                collateralGainsByDepositor[_depositor][collateralTokens[i]] += SafeCast.toUint80(
                    (initialDeposit * (firstPortion + secondPortion)) / P_Snapshot / BIMA_DECIMAL_PRECISION
                );
            }
        }
    }

    /*
     * Calculate the Bima gain earned by a deposit since its last snapshots were taken.
     * Given by the formula:  Bima = d0 * (G - G(0))/P(0)
     * where G(0) and P(0) are the depositor's snapshots of the sum G and product P, respectively.
     * d0 is the last recorded deposit value.
     */
    function claimableReward(address _depositor) external view returns (uint256 reward) {
        uint256 totalDebt = totalDebtTokenDeposits;
        uint256 initialDeposit = accountDeposits[_depositor].amount;

        // first output stored pending reward
        reward = storedPendingReward[_depositor];

        // if depositor has deposits & debt perform additional calculations
        if (totalDebt != 0 && initialDeposit != 0) {
            uint256 bimaNumerator = (_vestedEmissions() * BIMA_DECIMAL_PRECISION) + lastBimaError;
            uint256 bimaPerUnitStaked = bimaNumerator / totalDebt;

            Snapshots memory snapshots = depositSnapshots[_depositor];
            uint128 epochSnapshot = snapshots.epoch;
            uint128 scaleSnapshot = snapshots.scale;
            uint256 firstPortion;
            uint256 secondPortion;

            uint256 marginalBimaGain = epochSnapshot == currentEpoch ? bimaPerUnitStaked * P : 0;

            if (scaleSnapshot == currentScale) {
                firstPortion = epochToScaleToG[epochSnapshot][scaleSnapshot] - snapshots.G + marginalBimaGain;
                secondPortion = epochToScaleToG[epochSnapshot][scaleSnapshot + 1] / BIMA_SCALE_FACTOR;
            } else {
                firstPortion = epochToScaleToG[epochSnapshot][scaleSnapshot] - snapshots.G;
                secondPortion =
                    (epochToScaleToG[epochSnapshot][scaleSnapshot + 1] + marginalBimaGain) /
                    BIMA_SCALE_FACTOR;
            }

            // add additional calculation to stored pending reward already in output
            reward += (initialDeposit * (firstPortion + secondPortion)) / snapshots.P / BIMA_DECIMAL_PRECISION;
        } else {
            reward += _claimableReward(_depositor);
        }
    }

    function _claimableReward(address _depositor) private view returns (uint256 reward) {
        // output account deposit
        reward = accountDeposits[_depositor].amount;

        // only process reward calculation if account has > 0 deposit
        if (reward != 0) {
            Snapshots memory snapshots = depositSnapshots[_depositor];

            reward = _getBimaGainFromSnapshots(reward, snapshots);
        }
    }

    function _getBimaGainFromSnapshots(
        uint256 initialStake,
        Snapshots memory snapshots
    ) internal view returns (uint256 bimaGain) {
        /*
         * Grab the sum 'G' from the epoch at which the stake was made.
         * The Bima gain may span up to one scale change.
         * If it does, the second portion of the Bima gain is scaled by 1e9.
         * If the gain spans no scale change, the second portion will be 0.
         */
        uint128 epochSnapshot = snapshots.epoch;
        uint128 scaleSnapshot = snapshots.scale;

        uint256 G_Snapshot = snapshots.G;
        uint256 P_Snapshot = snapshots.P;

        uint256 firstPortion = epochToScaleToG[epochSnapshot][scaleSnapshot] - G_Snapshot;
        uint256 secondPortion = epochToScaleToG[epochSnapshot][scaleSnapshot + 1] / BIMA_SCALE_FACTOR;

        bimaGain = (initialStake * (firstPortion + secondPortion)) / P_Snapshot / BIMA_DECIMAL_PRECISION;
    }

    // --- Compounded deposit and compounded front end stake ---

    /*
     * Return the user's compounded deposit. Given by the formula:  d = d0 * P/P(0)
     * where P(0) is the depositor's snapshot of the product P, taken when they last updated their deposit.
     */
    function getCompoundedDebtDeposit(address _depositor) public view returns (uint256 compoundedDeposit) {
        // output account deposit
        compoundedDeposit = accountDeposits[_depositor].amount;

        // only process compounded deposit if account has > 0 deposit
        if (compoundedDeposit != 0) {
            Snapshots memory snapshots = depositSnapshots[_depositor];

            compoundedDeposit = _getCompoundedStakeFromSnapshots(compoundedDeposit, snapshots);
        }
    }

    // Internal function, used to calculcate compounded deposits and compounded front end stakes.
    function _getCompoundedStakeFromSnapshots(
        uint256 initialStake,
        Snapshots memory snapshots
    ) internal view returns (uint256 compoundedStake) {
        // If stake was made before a pool-emptying event (epochSnapshot < currentEpoch)
        // then it has been fully cancelled with debt so return default 0 value - nothing to do
        if (snapshots.epoch >= currentEpoch) {
            uint128 scaleDiff = currentScale - snapshots.scale;

            /* Compute the compounded stake. If a scale change in P was made during the stake's lifetime,
             * account for it. If more than one scale change was made, then the stake has decreased by a factor of
             * at least 1e-9 -- so return 0.
             */
            if (scaleDiff == 0) {
                compoundedStake = (initialStake * P) / snapshots.P;
            } else if (scaleDiff == 1) {
                compoundedStake = (initialStake * P) / snapshots.P / BIMA_SCALE_FACTOR;
            }
            // if scaleDiff >= 2, return default zero value
        }
    }

    // --- Sender functions for Debt deposit, collateral gains and Bima gains ---
    function claimCollateralGains(address recipient, uint256[] calldata collateralIndexes) external {
        // trigger reward claims prior to claiming collateral gains
        claimReward(recipient);

        uint256[] memory collateralGains = new uint256[](collateralTokens.length);

        // more efficient not to cache calldata input length
        for (uint256 i; i < collateralIndexes.length; ) {
            uint256 collateralIndex = collateralIndexes[i];
            IERC20 collateral = collateralTokens[collateralIndex];
            uint256 gains = collateralGainsByDepositor[msg.sender][collateral];

            if (gains > 0) {
                collateralGains[collateralIndex] = gains;
                collateralGainsByDepositor[msg.sender][collateral] = 0;

                collateral.safeTransfer(recipient, gains);
            }
            unchecked {
                ++i;
            }
        }

        emit CollateralGainWithdrawn(msg.sender, collateralGains);
    }

    // --- Stability Pool Deposit Functionality ---

    function _updateSnapshots(address _depositor, uint256 _newValue) internal {
        // if resetting depositor snapshots when the depositor withdraws everything
        if (_newValue == 0) {
            delete depositSnapshots[_depositor];

            uint256 length = collateralTokens.length;

            for (uint256 i; i < length; i++) {
                depositSums[_depositor][collateralTokens[i]] = 0;
            }

            emit DepositSnapshotUpdated(_depositor, 0, 0);
        } else {
            uint128 currentScaleCached = currentScale;
            uint128 currentEpochCached = currentEpoch;
            uint256 currentP = P;

            // Get S and G for the current epoch and current scale
            uint256 currentG = epochToScaleToG[currentEpochCached][currentScaleCached];

            // Record new snapshots of the latest running product P, sum S, and sum G, for the depositor
            depositSnapshots[_depositor].P = currentP;
            depositSnapshots[_depositor].G = currentG;
            depositSnapshots[_depositor].scale = currentScaleCached;
            depositSnapshots[_depositor].epoch = currentEpochCached;

            uint256 length = collateralTokens.length;

            for (uint256 i; i < length; i++) {
                IERC20 collateral = collateralTokens[i];

                depositSums[_depositor][collateral] = epochToScaleToSums[currentEpochCached][currentScaleCached][
                    collateral
                ];
            }

            emit DepositSnapshotUpdated(_depositor, currentP, currentG);
        }
    }

    // This assumes the snapshot gets updated in the caller
    function _accrueRewards(address _depositor) internal {
        uint256 amount = _claimableReward(_depositor);

        storedPendingReward[_depositor] += amount;
    }

    function claimReward(address recipient) public returns (uint256 amount) {
        amount = _claimReward(msg.sender);

        if (amount > 0) {
            vault.transferAllocatedTokens(msg.sender, recipient, amount);
        }

        emit RewardClaimed(msg.sender, recipient, amount);
    }

    function vaultClaimReward(address claimant, address) external returns (uint256 amount) {
        require(msg.sender == address(vault), "!vault");

        amount = _claimReward(claimant);
    }

    function _claimReward(address account) internal returns (uint256 amount) {
        uint256 initialDeposit = accountDeposits[account].amount;

        if (initialDeposit > 0) {
            _triggerRewardIssuance();
            bool hasGains = _accrueDepositorCollateralGain(account);

            uint256 compoundedDebtDeposit = getCompoundedDebtDeposit(account);
            uint256 debtLoss = initialDeposit - compoundedDebtDeposit;

            amount = _claimableReward(account);

            // we update only if the snapshot has changed
            if (debtLoss > 0 || hasGains || amount > 0) {
                // Update deposit
                accountDeposits[account].amount = SafeCast.toUint128(compoundedDebtDeposit);
                _updateSnapshots(account, compoundedDebtDeposit);
            }
        }

        uint256 pending = storedPendingReward[account];

        if (pending > 0) {
            amount += pending;
            storedPendingReward[account] = 0;
        }
    }
}<|MERGE_RESOLUTION|>--- conflicted
+++ resolved
@@ -618,10 +618,8 @@
         uint128 scaleSnapshot = depositSnapshots[_depositor].scale;
 
         for (uint256 i; i < collateralGains.length; i++) {
-<<<<<<< HEAD
-            collateralGains[i] = depositorGains[i];
-
             IERC20 collateral = collateralTokens[i];
+            collateralGains[i] = collateralGainsByDepositor[_depositor][collateral];
 
             uint256 collateralSum = epochToScaleToSums[epochSnapshot][scaleSnapshot][collateral];
 
@@ -630,13 +628,6 @@
             uint256 firstPortion = collateralSum - depositSums[_depositor][collateral];
             uint256 secondPortion = epochToScaleToSums[epochSnapshot][scaleSnapshot + 1][collateral] /
                 BIMA_SCALE_FACTOR;
-=======
-            IERC20 collateral = collateralTokens[i];
-            collateralGains[i] = collateralGainsByDepositor[_depositor][collateral];
-            if (sums[i] == 0) continue; // Collateral was overwritten or not gains
-            uint256 firstPortion = sums[i] - depSums[i];
-            uint256 secondPortion = nextSums[i] / BIMA_SCALE_FACTOR;
->>>>>>> cb3f0f25
             collateralGains[i] +=
                 (initialDeposit * (firstPortion + secondPortion)) /
                 P_Snapshot /
