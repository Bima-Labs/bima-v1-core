--- conflicted
+++ resolved
@@ -13,49 +13,16 @@
 
       const ERC20Deployer = await ethers.getContractFactory('StakedBTC');
 
-<<<<<<< HEAD
-      const MockAggregatorDeployer =
-        await ethers.getContractFactory('MockOracle');
-      const BabelCoreDeployer = await ethers.getContractFactory('BabelCore');
-
-      const PriceFeedDeployer = await ethers.getContractFactory('PriceFeed');
-      const FeeReceiverDeployer =
-        await ethers.getContractFactory('FeeReceiver');
-      const InterimAdminDeployer =
-        await ethers.getContractFactory('InterimAdmin');
-=======
       const MockAggregatorDeployer = await ethers.getContractFactory("MockOracle");
       const BabelCoreDeployer = await ethers.getContractFactory("BabelCore");
 
       const PriceFeedDeployer = await ethers.getContractFactory("PriceFeed");
       const FeeReceiverDeployer = await ethers.getContractFactory("FeeReceiver");
       const InterimAdminDeployer = await ethers.getContractFactory("InterimAdmin");
->>>>>>> 3894bc24
 
       const GasPoolDeployer = await ethers.getContractFactory('GasPool');
       const FactoryDeployer = await ethers.getContractFactory('Factory');
 
-<<<<<<< HEAD
-      const LiqudiationManagerDeployer =
-        await ethers.getContractFactory('LiquidationManager');
-      const BorrowerOperationsDeployer =
-        await ethers.getContractFactory('BorrowerOperations');
-      const DebtTokenDeployer = await ethers.getContractFactory('DebtToken');
-
-      const StabilityPoolDeployer =
-        await ethers.getContractFactory('StabilityPool');
-      const TroveManagerDeployer =
-        await ethers.getContractFactory('TroveManager');
-
-      const SortedTrovesDeployer =
-        await ethers.getContractFactory('SortedTroves');
-
-      const TokenLockerDeployer =
-        await ethers.getContractFactory('TokenLocker');
-
-      const IncentiveVotingDeployer =
-        await ethers.getContractFactory('IncentiveVoting');
-=======
       const LiqudiationManagerDeployer = await ethers.getContractFactory("LiquidationManager");
       const BorrowerOperationsDeployer = await ethers.getContractFactory("BorrowerOperations");
       const DebtTokenDeployer = await ethers.getContractFactory("DebtToken");
@@ -68,7 +35,6 @@
       const TokenLockerDeployer = await ethers.getContractFactory("TokenLocker");
 
       const IncentiveVotingDeployer = await ethers.getContractFactory("IncentiveVoting");
->>>>>>> 3894bc24
 
       const BabelTokenDeployer = await ethers.getContractFactory('BabelToken');
 
@@ -307,24 +273,6 @@
       );
       console.log('PriceFeed setOracle!');
 
-<<<<<<< HEAD
-      await factory.deployNewInstance(
-        stBTCAddress,
-        priceFeedAddress,
-        ZERO_ADDRESS,
-        ZERO_ADDRESS,
-        {
-          minuteDecayFactor: BigInt('999037758833783000'),
-          redemptionFeeFloor: BigInt('5000000000000000'),
-          maxRedemptionFee: BigInt('1000000000000000000'),
-          borrowingFeeFloor: BigInt('0'),
-          maxBorrowingFee: BigInt('0'),
-          interestRateInBps: BigInt('0'),
-          maxDebt: ethers.parseEther('1000000'), // 1M USD
-          MCR: ethers.parseUnits('2', 18), // 200%
-        }
-      );
-=======
       await factory.deployNewInstance(stBTCAddress, priceFeedAddress, ZERO_ADDRESS, ZERO_ADDRESS, {
         minuteDecayFactor: BigInt("999037758833783000"),
         redemptionFeeFloor: BigInt("5000000000000000"),
@@ -335,30 +283,14 @@
         maxDebt: ethers.parseEther("1000000"), // 1M USD
         MCR: ethers.parseUnits("2", 18), // 200%
       });
->>>>>>> 3894bc24
 
       console.log('Factory deployNewInstance!');
 
       const troveManagerCount = await factory.troveManagerCount();
-<<<<<<< HEAD
-      const troveManagerAddressFromFactory = await factory.troveManagers(
-        BigInt('0')
-      );
-      await babelVault.registerReceiver(
-        troveManagerAddressFromFactory,
-        BigInt('2')
-      );
-
-      await stBTC.approve(
-        borrowerOperationsAddress,
-        BigInt('50000000000000000000')
-      );
-=======
       const troveManagerAddressFromFactory = await factory.troveManagers(BigInt("0"));
       await babelVault.registerReceiver(troveManagerAddressFromFactory, BigInt("2"));
 
       await stBTC.approve(borrowerOperationsAddress, BigInt("50000000000000000000"));
->>>>>>> 3894bc24
 
       await mintBUSD({
         amountstBTC: parseEther('1'),
@@ -407,14 +339,7 @@
               ZERO_ADDRESS
             );
        */
-<<<<<<< HEAD
-      const troveManagerFromFactory = await ethers.getContractAt(
-        'TroveManager',
-        troveManagerAddressFromFactory
-      );
-=======
       const troveManagerFromFactory = await ethers.getContractAt("TroveManager", troveManagerAddressFromFactory);
->>>>>>> 3894bc24
 
       const count = await troveManagerFromFactory.getTroveOwnersCount();
 
@@ -424,23 +349,11 @@
 
       console.log('Trove Owner: ', troveOwner);
 
-<<<<<<< HEAD
-      const troveStatus = await troveManagerFromFactory.getTroveStake(
-        otherAccount.address
-      );
-      console.log('Trove status: ', formatEther(troveStatus));
-      await stBTC.transfer(otherAccount, ethers.parseEther('1'));
-
-      await stBTC
-        .connect(otherAccount)
-        .approve(borrowerOperationsAddress, ethers.parseEther('1'));
-=======
       const troveStatus = await troveManagerFromFactory.getTroveStake(otherAccount.address);
       console.log("Trove status: ", formatEther(troveStatus));
       await stBTC.transfer(otherAccount, ethers.parseEther("1"));
 
       await stBTC.connect(otherAccount).approve(borrowerOperationsAddress, ethers.parseEther("1"));
->>>>>>> 3894bc24
 
       /**
             await borrowerOperations.connect(otherAccount).openTrove(
@@ -453,17 +366,8 @@
               ZERO_ADDRESS
             );
        */
-<<<<<<< HEAD
-      const troveStatusOtherAccount =
-        await troveManagerFromFactory.getTroveStake(otherAccount.address);
-      console.log(
-        'Trove status other account: ',
-        formatEther(troveStatusOtherAccount)
-      );
-=======
       const troveStatusOtherAccount = await troveManagerFromFactory.getTroveStake(otherAccount.address);
       console.log("Trove status other account: ", formatEther(troveStatusOtherAccount));
->>>>>>> 3894bc24
 
       const res = await fetchGeneralData({
         provider: owner.provider,
