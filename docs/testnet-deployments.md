--- conflicted
+++ resolved
@@ -393,7 +393,109 @@
 | --------------- | ------------------ | -------------------- | -------------- |
 | -               | -                  | -                    | -              |
 
-<<<<<<< HEAD
+## Core chain Testnet
+
+| Contract           | Address                                    |
+| ------------------ | ------------------------------------------ |
+| BabelCore          | 0x8d2Cd423C184292D66a16eb4B9F8fA50a6e4c365 |
+| PriceFeed          | 0x875fa15bc45Cf252AF97B2820323ec157753eaA6 |
+| FeeReceiver        | 0x9668cb6B7c9eaD4fa95E901E5B6869d71287Ecb2 |
+| InterimAdmin       | 0x46507E8929Fe9C20c8914fc9036829F6e7740D9D |
+| Gas Pool           | 0x2e2C128B256884cc2C10D88214FEC53a33a0db49 |
+| Factory            | 0x7363a69249710548c670Dac0505c9C8710c9Fb50 |
+| LiquidationManager | 0x7b71439efb506d7E8fcEe921471CAfb6F471B46c |
+| DebtToken          | 0xd7Fe90F0FcA236e256a0EB67E5A74c08DA3c31f8 |
+| BorrowerOperations | 0xbC96B129Dd7005fAE917fF68F6D9a1FE86C2e857 |
+| StabilityPool      | 0x839D1424D64ad061e9f612a5f9A438fe9619D5B6 |
+| TroveManager       | 0xC1819d63807e34bb4a120abF1eF58a6D140964Ec |
+| SortedTroves       | 0xA4a148e7Ea761fb24a6EB3FA29c18290F994f739 |
+| TokenLocker        | 0x237Dc9142F8cD1B9E8A5d5f6AbA580e725899c97 |
+| IncentiveVoting    | 0x3a40f647a61e91CC8DC3Ea3f4c47b8E4b92d35c2 |
+| BabelToken         | 0x479641cb71FC11646e551e1F578707a7bBA673a8 |
+| BabelVault         | 0xf8d238C6E93aC0f6551388B24d7457C3d10C0C63 |
+
+
+| Collateral Name | Collateral Address | TroveManager Address | Oracle Address |
+| --------------- | ------------------ | -------------------- | -------------- |
+| -               | -                  | -                    | -              |
+
+
+## Fluent Testnet
+
+| Core Contracts     | Address                                    |
+| ------------------ | ------------------------------------------ |
+| BabelCore          | 0x0C5eFB8ec77E3464AB85C0564371Ec1E067F8546 |
+| PriceFeed          | 0x522255a7691B0FE5af6294B0745dFA513eBc39f3 |
+| FeeReceiver        | 0x68089f91cB17dF1E6F0E6F034742250ecDeAF211 |
+| InterimAdmin       | 0x90865ce4ceAEaE7cB97600B9D96353851A7645B6 |
+| Gas Pool           | 0x4fF0CA9eA032b360C50cD2ab1f8A811f6446c746 |
+| Factory            | 0x3beD0a0A02c1ee681f774FA3Cf94a7C4A0814b82 |
+| LiquidationManager | 0x408af8254927807CA559Fd1e4EE8045697F44e47 |
+| DebtToken          | 0x9080f973Db963b00678e8Ef253250Ede92773b94 |
+| BorrowerOperations | 0x04Ed49100eDE7B5F2D4C77465e2Ad02903f1fab8 |
+| StabilityPool      | 0x4b1c44d4f3e19e3a9F57bEb640B110Fe8B1C8124 |
+| TroveManager       | 0xA7F50556Cf79784e5E194Cffcb1d294359f1cf3d |
+| SortedTroves       | 0x26DE099ea754bb0F65aa69413042be6F7fBB1Aa7 |
+| TokenLocker        | 0x7805Fb36fdA0852caEca541bFcbDA5A35Fb23458 |
+| IncentiveVoting    | 0x3a5b283780AACe06f4e099bBcAc9021F483F9BDd |
+| BabelToken         | 0x0Db7253431be739BDF24BFe528ED0aA2A8668A6B |
+| BabelVault         | 0x64f55f4c6957E88C7453Eb172dC6dB503D71B97d |
+
+| Collateral Name | Collateral Address | TroveManager Address | Oracle Address |
+| --------------- | ------------------ | -------------------- | -------------- |
+| -               | -                  | -                    | -              |
+
+## Zetachain Testnet
+
+| Core Contracts     | Address                                    |
+| ------------------ | ------------------------------------------ |
+| BabelCore          | 0x98fB1E67F99a973c4Bf8f49A3E13956e995055ad |
+| PriceFeed          | 0xdBd603E07071C5618806F20f9A51E9395Dd257A9 |
+| FeeReceiver        | 0xEC8eAa4f94573D697362F8d2cf47D43e7DCBB7A0 |
+| InterimAdmin       | 0x1A8690788C41194c0B8cE03F661B901d59B662d3 |
+| Gas Pool           | 0x8516645F6F12723e4fae3c575FE204D94Ce7e07e |
+| Factory            | 0x09799B1fB86B1987DE7c348a020Bd6214D3A7CcB |
+| LiquidationManager | 0xc8A7ac21Ebf5b6e0b82c9682B83054d84eF26dd7 |
+| DebtToken          | 0xFb5CFc97c5BAa6361e8194EFd9B9a6d202245067 |
+| BorrowerOperations | 0xa842BB01AAccA9496aa939f748cBb1De55D48b9D |
+| StabilityPool      | 0x1cD37eA63F8877D62ec06aA42dAe4E1b1dA75fA9 |
+| TroveManager       | 0x06ba8A7A13FCCaF35567C7F1684B9805F08cCAAE |
+| SortedTroves       | 0x4C93e54b01B278866AA41aBAe3E444d448fB7458 |
+| TokenLocker        | 0x4eD092649e507dEC71aCE7Df30B7879521e15Cb3 |
+| IncentiveVoting    | 0xDe6C9A7ce465cb84BF7a57DbdC40678E592B21C6 |
+| BabelToken         | 0x8b6330D10e78A47543be61248808be12bD00983B |
+| BabelVault         | 0x2e0E5C5d16fD902d36EAe814F7758FB9Cb301bfe |
+
+| Collateral Name | Collateral Address | TroveManager Address | Oracle Address |
+| --------------- | ------------------ | -------------------- | -------------- |
+| -               | -                  | -                    | -              |
+
+
+## Filecoin Testnet
+
+| Core Contracts     | Address                                    |
+| ------------------ | ------------------------------------------ |
+| BabelCore          | 0xE8f3D74d4C7Bf3b1518c253e2601980744b820B9 |
+| PriceFeed          | 0x736B69e3B233Ad39c330CA122FB139419D8B6302 |
+| FeeReceiver        | 0xccE85a2BD0CbEA70f1e1492f6a81Ab97f675a8AB |
+| InterimAdmin       | 0x45994b37A82c4DAD8353F9cB5510DfC9186e2472 |
+| Gas Pool           | 0x6674aD2233593B886DF9110ddC25343A4f6E6EeB |
+| Factory            | 0x2061d8E5507b53bcDFF3543998c97ba64B32f2b3 |
+| LiquidationManager | 0x26D0cFDc67A4aCEE0bC20863df5C8D805dD6b677 |
+| DebtToken          | 0x20354892F756735F8faFcF36E91C8dE2564fBEbB |
+| BorrowerOperations | 0xfa887A303926675439d7F936CEEB947CA7b0BDc6 |
+| StabilityPool      | 0x3acEDc0F4eD4fC1842d7135d35b4E69B6669ef05 |
+| TroveManager       | 0xd67dE6844bbC2613D18B905017b6f0A75c624Ff6 |
+| SortedTroves       | 0xB2dFbA0734ACC275d4bD657808C3f945ab69Df60 |
+| TokenLocker        | 0xAf6955DcBD0fe499093c0150357f393dc8B385d2 |
+| IncentiveVoting    | 0xD8d1e87756f98d1D6251b6941e64d8aEaD3B9170 |
+| BabelToken         | 0xdE9ED463d92b9B88CFFe7Efc83A1c484c43677Dc |
+| BabelVault         | 0x9680a7ad4c170B8d95890A1a5DDE8C9fF513192C |
+
+| Collateral Name | Collateral Address | TroveManager Address | Oracle Address |
+| --------------- | ------------------ | -------------------- | -------------- |
+| -               | -                  | -                    | -              |
+
 ## Optimism Sepolia Testnet
 
 | Contract           | Address                                    |
@@ -414,106 +516,6 @@
 | IncentiveVoting    | 0x8953752b6E7b1636F81C772f6f86662adc2C38fC |
 | BabelToken         | 0x0A44D12C88fC0b551fb2208Bdb23F215BD347cC7 |
 | BabelVault         | 0x1cf11b3e7Af70341fCd21D5e17c6a5024D1e158d |
-=======
-## Core chain Testnet
-
-| Contract           | Address                                    |
-| ------------------ | ------------------------------------------ |
-| BabelCore          | 0x8d2Cd423C184292D66a16eb4B9F8fA50a6e4c365 |
-| PriceFeed          | 0x875fa15bc45Cf252AF97B2820323ec157753eaA6 |
-| FeeReceiver        | 0x9668cb6B7c9eaD4fa95E901E5B6869d71287Ecb2 |
-| InterimAdmin       | 0x46507E8929Fe9C20c8914fc9036829F6e7740D9D |
-| Gas Pool           | 0x2e2C128B256884cc2C10D88214FEC53a33a0db49 |
-| Factory            | 0x7363a69249710548c670Dac0505c9C8710c9Fb50 |
-| LiquidationManager | 0x7b71439efb506d7E8fcEe921471CAfb6F471B46c |
-| DebtToken          | 0xd7Fe90F0FcA236e256a0EB67E5A74c08DA3c31f8 |
-| BorrowerOperations | 0xbC96B129Dd7005fAE917fF68F6D9a1FE86C2e857 |
-| StabilityPool      | 0x839D1424D64ad061e9f612a5f9A438fe9619D5B6 |
-| TroveManager       | 0xC1819d63807e34bb4a120abF1eF58a6D140964Ec |
-| SortedTroves       | 0xA4a148e7Ea761fb24a6EB3FA29c18290F994f739 |
-| TokenLocker        | 0x237Dc9142F8cD1B9E8A5d5f6AbA580e725899c97 |
-| IncentiveVoting    | 0x3a40f647a61e91CC8DC3Ea3f4c47b8E4b92d35c2 |
-| BabelToken         | 0x479641cb71FC11646e551e1F578707a7bBA673a8 |
-| BabelVault         | 0xf8d238C6E93aC0f6551388B24d7457C3d10C0C63 |
-
-
-| Collateral Name | Collateral Address | TroveManager Address | Oracle Address |
-| --------------- | ------------------ | -------------------- | -------------- |
-| -               | -                  | -                    | -              |
-
-
-## Fluent Testnet
-
-| Core Contracts     | Address                                    |
-| ------------------ | ------------------------------------------ |
-| BabelCore          | 0x0C5eFB8ec77E3464AB85C0564371Ec1E067F8546 |
-| PriceFeed          | 0x522255a7691B0FE5af6294B0745dFA513eBc39f3 |
-| FeeReceiver        | 0x68089f91cB17dF1E6F0E6F034742250ecDeAF211 |
-| InterimAdmin       | 0x90865ce4ceAEaE7cB97600B9D96353851A7645B6 |
-| Gas Pool           | 0x4fF0CA9eA032b360C50cD2ab1f8A811f6446c746 |
-| Factory            | 0x3beD0a0A02c1ee681f774FA3Cf94a7C4A0814b82 |
-| LiquidationManager | 0x408af8254927807CA559Fd1e4EE8045697F44e47 |
-| DebtToken          | 0x9080f973Db963b00678e8Ef253250Ede92773b94 |
-| BorrowerOperations | 0x04Ed49100eDE7B5F2D4C77465e2Ad02903f1fab8 |
-| StabilityPool      | 0x4b1c44d4f3e19e3a9F57bEb640B110Fe8B1C8124 |
-| TroveManager       | 0xA7F50556Cf79784e5E194Cffcb1d294359f1cf3d |
-| SortedTroves       | 0x26DE099ea754bb0F65aa69413042be6F7fBB1Aa7 |
-| TokenLocker        | 0x7805Fb36fdA0852caEca541bFcbDA5A35Fb23458 |
-| IncentiveVoting    | 0x3a5b283780AACe06f4e099bBcAc9021F483F9BDd |
-| BabelToken         | 0x0Db7253431be739BDF24BFe528ED0aA2A8668A6B |
-| BabelVault         | 0x64f55f4c6957E88C7453Eb172dC6dB503D71B97d |
-
-| Collateral Name | Collateral Address | TroveManager Address | Oracle Address |
-| --------------- | ------------------ | -------------------- | -------------- |
-| -               | -                  | -                    | -              |
-
-## Zetachain Testnet
-
-| Core Contracts     | Address                                    |
-| ------------------ | ------------------------------------------ |
-| BabelCore          | 0x98fB1E67F99a973c4Bf8f49A3E13956e995055ad |
-| PriceFeed          | 0xdBd603E07071C5618806F20f9A51E9395Dd257A9 |
-| FeeReceiver        | 0xEC8eAa4f94573D697362F8d2cf47D43e7DCBB7A0 |
-| InterimAdmin       | 0x1A8690788C41194c0B8cE03F661B901d59B662d3 |
-| Gas Pool           | 0x8516645F6F12723e4fae3c575FE204D94Ce7e07e |
-| Factory            | 0x09799B1fB86B1987DE7c348a020Bd6214D3A7CcB |
-| LiquidationManager | 0xc8A7ac21Ebf5b6e0b82c9682B83054d84eF26dd7 |
-| DebtToken          | 0xFb5CFc97c5BAa6361e8194EFd9B9a6d202245067 |
-| BorrowerOperations | 0xa842BB01AAccA9496aa939f748cBb1De55D48b9D |
-| StabilityPool      | 0x1cD37eA63F8877D62ec06aA42dAe4E1b1dA75fA9 |
-| TroveManager       | 0x06ba8A7A13FCCaF35567C7F1684B9805F08cCAAE |
-| SortedTroves       | 0x4C93e54b01B278866AA41aBAe3E444d448fB7458 |
-| TokenLocker        | 0x4eD092649e507dEC71aCE7Df30B7879521e15Cb3 |
-| IncentiveVoting    | 0xDe6C9A7ce465cb84BF7a57DbdC40678E592B21C6 |
-| BabelToken         | 0x8b6330D10e78A47543be61248808be12bD00983B |
-| BabelVault         | 0x2e0E5C5d16fD902d36EAe814F7758FB9Cb301bfe |
-
-| Collateral Name | Collateral Address | TroveManager Address | Oracle Address |
-| --------------- | ------------------ | -------------------- | -------------- |
-| -               | -                  | -                    | -              |
-
-
-## Filecoin Testnet
-
-| Core Contracts     | Address                                    |
-| ------------------ | ------------------------------------------ |
-| BabelCore          | 0xE8f3D74d4C7Bf3b1518c253e2601980744b820B9 |
-| PriceFeed          | 0x736B69e3B233Ad39c330CA122FB139419D8B6302 |
-| FeeReceiver        | 0xccE85a2BD0CbEA70f1e1492f6a81Ab97f675a8AB |
-| InterimAdmin       | 0x45994b37A82c4DAD8353F9cB5510DfC9186e2472 |
-| Gas Pool           | 0x6674aD2233593B886DF9110ddC25343A4f6E6EeB |
-| Factory            | 0x2061d8E5507b53bcDFF3543998c97ba64B32f2b3 |
-| LiquidationManager | 0x26D0cFDc67A4aCEE0bC20863df5C8D805dD6b677 |
-| DebtToken          | 0x20354892F756735F8faFcF36E91C8dE2564fBEbB |
-| BorrowerOperations | 0xfa887A303926675439d7F936CEEB947CA7b0BDc6 |
-| StabilityPool      | 0x3acEDc0F4eD4fC1842d7135d35b4E69B6669ef05 |
-| TroveManager       | 0xd67dE6844bbC2613D18B905017b6f0A75c624Ff6 |
-| SortedTroves       | 0xB2dFbA0734ACC275d4bD657808C3f945ab69Df60 |
-| TokenLocker        | 0xAf6955DcBD0fe499093c0150357f393dc8B385d2 |
-| IncentiveVoting    | 0xD8d1e87756f98d1D6251b6941e64d8aEaD3B9170 |
-| BabelToken         | 0xdE9ED463d92b9B88CFFe7Efc83A1c484c43677Dc |
-| BabelVault         | 0x9680a7ad4c170B8d95890A1a5DDE8C9fF513192C |
->>>>>>> 4351c8bf
 
 | Collateral Name | Collateral Address | TroveManager Address | Oracle Address |
 | --------------- | ------------------ | -------------------- | -------------- |
