# Testnet Smart Contract Addresses

- [Arbitrum Sepolia Testnet](#Arbitrum-sepolia-testnet)
- [Bob Testnet](#Bob-testnet)
- [Linea Testnet](#Linea-testnet)
- [Base Sepolia Testnet](#Base-sepolia-testnet)
- [Polygon Amoy Testnet](#Polygon-amoy-testnet)
- [Holesky Testnet](#Holesky-testnet)
- [Citrea Testnet](#Citrea-testnet)
- [Lorenzo Testnet](#Lorenzo-testnet)
- [Bitlayer Testnet](#Bitlayer-testnet)
- [BEVM Testnet](#BEVM-testnet)
- [Avalanche Fuji Testnet](#Avalanche-fuji-testnet)
- [Movement Lab Testnet](#Movement-lab-testnet)
- [Berachain Testnet](#Berachain-testnet)
- [Blast Testnet](#Blast-testnet)
- [Scroll Testnet](#Scroll-testnet)
- [Fluent Testnet](#Fluent-Testnet)
- [Core chain Testnet](#Core-chain-testnet)
- [Zetachain Testnet](#Zetachain-Testnet)
- [Filecoin Testnet](#Filecoin-Testnet)
- [Optimism Sepolia Testnet](#Optimism-Sepolia-Testnet)
- [X Layer Testnet](#X-Layer-Testnet)
- [OKX Testnet](#OkX-Testnet)
- [Moonbase Alpha Testnet](#moonbase-alpha-testnet)
- [Bnb Testnet](#Bnb-Testnet)
- [Fantom Testnet](#Fantom-Testnet)
- [StratoVM Sepolia Testnet](#stratovm-sepolia-testnet)
- [Godwoken Testnet](#Godwoken-testnet)
- [Morph Testnet](#morph-testnet)
- [Aurora Testnet](#Aurora-Testnet)
- [Soneium Minato Testnet](#Soneium-Minato-Testnet)
- [Rootstock Testnet](#rootstock-testnet)
- [Ethereum Sepolia Testnet](#Ethereum-Sepolia-Testnet)
- [Polygon zkEVM Cardona Testnet](#polygon-zkevm-cardona-testnet)
- [Merlin Testnet](#merlin-testnet)

## Arbitrum Sepolia Testnet

| Core Contracts     | Address                                    |
| ------------------ | ------------------------------------------ |
| BabelCore          | 0x466C92d5bf1Adc11D62e08e3CAae6DB2b7D42A85 |
| PriceFeed          | 0xEdd95b1325140Eb6c06d8C738DE98accb2104dFB |
| FeeReceiver        | 0x5622b9036d762979FF50b3B131ad3F9a1Dc4c1A2 |
| InterimAdmin       | 0x8b6a055BcF85203e320A62b0D1baEbBa0AA5ef13 |
| Gas Pool           | 0x340460Fdf8b8173fBfA0Ede60c0E013dF23bc81A |
| Factory            | 0xbDC10467B80C8CF86243D818c10a23Da6af85f2B |
| LiquidationManager | 0x4B2e2E04CeF598cAE566359897559B2cF6678d3f |
| DebtToken          | 0x5F4aF136342B4A56fB2dAb7B8a453F9CB8900663 |
| BorrowerOperations | 0x98cb20D30da0389028EB71eF299B688979F5cB8b |
| StabilityPool      | 0x4608fb6aBCf7841855A8E797B7E1fc08Ab9a1E67 |
| TroveManager       | 0x6539C23868dc9Ac70f78a6034af853476477BcEc |
| SortedTroves       | 0x96F0EaCF9097fcEA88bDe9de3f7E8B215f6757Df |
| TokenLocker        | 0x0bA523Cd5Aa725C66C3FE015BD52e7A16D3Fdb32 |
| IncentiveVoting    | 0xEc63b8a3a2402892d3E6AB97b89CF47132a29dAa |
| BabelToken         | 0x0BB0aA6Aa3A3FD4F7a43FB5e3d90bF9e6B4ef799 |
| BabelVault         | 0x15e47CF518073bd980f10a1064231db14238858A |

| Collateral Name | Collateral Address                         | TroveManager Address                       | Oracle Address (Chainlink)                 |
| --------------- | ------------------------------------------ | ------------------------------------------ | ------------------------------------------ |
| Bima Mock BTC   | 0xE20B0B5E240910Ca1461893542C6F226793aAD25 | 0x1B2f879Ab2a3eB125a650cd53a6964052cf53613 | 0x56a43EB56Da12C0dc1D972ACb089c06a5dEF8e69 |

## Bob Testnet

| Contract           | Address                                    |
| ------------------ | ------------------------------------------ |
| BabelCore          | 0xEcb8d55eD357749626c820eFF14E3008F0973A9B |
| PriceFeed          | 0x5DB133De189947B977e050540bd02984114bD819 |
| FeeReceiver        | 0xc38bD9e6c8F3e75cA4788822ECEb66063efD7c36 |
| InterimAdmin       | 0x03Fe66a85aFc43f05B27a40543c58F5CAE0Ab8Cd |
| Gas Pool           | 0x91D422AcF88e0f13b285B9B402FF47BE08eD270D |
| Factory            | 0x0BF33717EBa8588d4F4Eb1DFfC543df1062B78CB |
| LiquidationManager | 0xbE78c768A0FA2f540b3e00824f184952ee875403 |
| DebtToken          | 0x75dBdd49EA99e6F924d75FAb598baD6A5fDc927e |
| BorrowerOperations | 0x3afd127e0Fc7A494bd7Cc42B143FD419dF8D71a5 |
| StabilityPool      | 0x04563DeE2b5812c6Fa0253f361Df6D4E6264817d |
| TroveManager       | 0xb878dfB72D630e1F70d88a63B7697574E7623eE5 |
| SortedTroves       | 0x921D48f0264EfCAf5144681FB06Be09fD0ba5ADE |
| TokenLocker        | 0xCB121CfA3B516b6b71B66868Bf462B4Dbc7893c7 |
| IncentiveVoting    | 0x71D6E312F9bddB182E05Bfd2B4468aC95083CB30 |
| BabelToken         | 0xe70D8C72dBd45fB1a86d527129B70E57A4c953b1 |
| BabelVault         | 0x86eB8AB36A942d4A2B7Ec0a94805B823F0624092 |

| Collateral Name | Collateral Address                         | TroveManager Address                       | Oracle Address                             |
| --------------- | ------------------------------------------ | ------------------------------------------ | ------------------------------------------ |
| tBTC            | 0xF87766ab34F863503D36394B624a436f436DAf87 | 0x5B8501da467A913485822D56632665B3af5228d7 | 0x3991aBC8D4D5Eb48DE4f7d0B36Fb446b73F320E8 |
| wBTC            | 0x2868d708e442A6a940670d26100036d426F1e16b | 0x3ED469E7e2F4F05878f9A7295c97d1ad3dE4c752 | 0x3991aBC8D4D5Eb48DE4f7d0B36Fb446b73F320E8 |

## Linea Testnet

| Contract           | Address                                    |
| ------------------ | ------------------------------------------ |
| BabelCore          | 0x90865ce4ceAEaE7cB97600B9D96353851A7645B6 |
| PriceFeed          | 0x2a383aC922DEDd746F3cA9E4047B5E9eF743b293 |
| FeeReceiver        | 0x4fF0CA9eA032b360C50cD2ab1f8A811f6446c746 |
| InterimAdmin       | 0x3beD0a0A02c1ee681f774FA3Cf94a7C4A0814b82 |
| Gas Pool           | 0x9080f973Db963b00678e8Ef253250Ede92773b94 |
| Factory            | 0x04Ed49100eDE7B5F2D4C77465e2Ad02903f1fab8 |
| LiquidationManager | 0x4b1c44d4f3e19e3a9F57bEb640B110Fe8B1C8124 |
| DebtToken          | 0xA7F50556Cf79784e5E194Cffcb1d294359f1cf3d |
| BorrowerOperations | 0x26DE099ea754bb0F65aa69413042be6F7fBB1Aa7 |
| StabilityPool      | 0x7805Fb36fdA0852caEca541bFcbDA5A35Fb23458 |
| TroveManager       | 0x3a5b283780AACe06f4e099bBcAc9021F483F9BDd |
| SortedTroves       | 0x0Db7253431be739BDF24BFe528ED0aA2A8668A6B |
| TokenLocker        | 0x64f55f4c6957E88C7453Eb172dC6dB503D71B97d |
| IncentiveVoting    | 0xE8f3D74d4C7Bf3b1518c253e2601980744b820B9 |
| BabelToken         | 0x736B69e3B233Ad39c330CA122FB139419D8B6302 |
| BabelVault         | 0xccE85a2BD0CbEA70f1e1492f6a81Ab97f675a8AB |

| Collateral Name | Collateral Address | TroveManager Address | Oracle Address |
| --------------- | ------------------ | -------------------- | -------------- |
| -               | -                  | -                    | -              |

## Base Sepolia Testnet

| Contract           | Address                                    |
| ------------------ | ------------------------------------------ |
| BabelCore          | 0x98cb20D30da0389028EB71eF299B688979F5cB8b |
| PriceFeed          | 0x4608fb6aBCf7841855A8E797B7E1fc08Ab9a1E67 |
| FeeReceiver        | 0x6539C23868dc9Ac70f78a6034af853476477BcEc |
| InterimAdmin       | 0x96F0EaCF9097fcEA88bDe9de3f7E8B215f6757Df |
| GasPool            | 0xEc63b8a3a2402892d3E6AB97b89CF47132a29dAa |
| Factory            | 0x0BB0aA6Aa3A3FD4F7a43FB5e3d90bF9e6B4ef799 |
| LiquidationManager | 0x15e47CF518073bd980f10a1064231db14238858A |
| DebtToken          | 0xE20B0B5E240910Ca1461893542C6F226793aAD25 |
| BorrowerOperations | 0xd296Ea42A6dBbd171025d6087AAe4dBFBfc7c70d |
| StabilityPool      | 0x75e30CE7c54569eD628592970ddf92980adcF1B0 |
| TroveManager       | 0xcFd7Fc6D664FFcc2FC74b68C321ECd6a400d2118 |
| SortedTroves       | 0x73A991e3cDFF08E729F2e663Da33A975f521FdEc |
| TokenLocker        | 0xacBce5cFD3703E6F6e59f596deF42feDBCfD964E |
| IncentiveVoting    | 0x9540dd2AF8242518562101b42D71Ce2ec169A5a3 |
| BabelToken         | 0xEd0Ac2EEA2cEC5C27E509e29814574603587f682 |
| BabelVault         | 0xE66E60c64d7295e5CB5d1C00A3531ff33e8B09ce |

| Collateral Name | Collateral Address                         | TroveManager Address                       | Oracle Address (Chainlink)                 |
| --------------- | ------------------------------------------ | ------------------------------------------ | ------------------------------------------ |
| Bima Mock BTC   | 0x6EE35974e29F9F53E051B00EAcc153552fC87dbb | 0x3C2A62172F88400E344eb09Df775fFC232EE51d3 | 0x0FB99723Aee6f420beAD13e6bBB79b7E6F034298 |

## Polygon Amoy Testnet

| Contract           | Address                                    |
| ------------------ | ------------------------------------------ |
| BabelCore          | 0x2F8B7139B7D83C466B4900e73629531C5168bDFA |
| PriceFeed          | 0x13FBe5aBf94E72cAd64152BA8bF6D7632B1f0995 |
| FeeReceiver        | 0x3a4048efA6de3E87e698976f2A317616b87c3442 |
| InterimAdmin       | 0x2c1E00715CB98a9e234DbfFb76b3cC6213B08A2B |
| Gas Pool           | 0x0Ab9591219D56be0F11A878593F846b75293b6FA |
| Factory            | 0x3Ca5b9e3677ba3e98f164173F89A39E64A57778d |
| LiquidationManager | 0x5a5C0986Ae6AD6F3997489dADf213b3a4508b1C6 |
| DebtToken          | 0x7c260AB5A478E30100Db35659326B8B30388D344 |
| BorrowerOperations | 0xC2fb75C45D2B28Cb817e109d81F35872D5bA270A |
| StabilityPool      | 0x17C039B55a32E98CCAfD39a5356F3e3305672159 |
| TroveManager       | 0xc500905fA9f7f48bCA247696949796c9EeeebA42 |
| SortedTroves       | 0xaE36c951C6C3fFFCDdCdE990AAB5056e722B09dc |
| TokenLocker        | 0xBA49C88f3d70A5d6A29E13B38ff7B05c636A7476 |
| IncentiveVoting    | 0x8953752b6E7b1636F81C772f6f86662adc2C38fC |
| BabelToken         | 0x0A44D12C88fC0b551fb2208Bdb23F215BD347cC7 |
| BabelVault         | 0x1cf11b3e7Af70341fCd21D5e17c6a5024D1e158d |

| Collateral Name | Collateral Address | TroveManager Address | Oracle Address |
| --------------- | ------------------ | -------------------- | -------------- |
| -               | -                  | -                    | -              |

## Holesky Testnet

| Contract           | Address                                    |
| ------------------ | ------------------------------------------ |
| BabelCore          | 0x466C92d5bf1Adc11D62e08e3CAae6DB2b7D42A85 |
| PriceFeed          | 0xEdd95b1325140Eb6c06d8C738DE98accb2104dFB |
| FeeReceiver        | 0x5622b9036d762979FF50b3B131ad3F9a1Dc4c1A2 |
| InterimAdmin       | 0x8b6a055BcF85203e320A62b0D1baEbBa0AA5ef13 |
| Gas Pool           | 0x340460Fdf8b8173fBfA0Ede60c0E013dF23bc81A |
| Factory            | 0xbDC10467B80C8CF86243D818c10a23Da6af85f2B |
| LiquidationManager | 0x4B2e2E04CeF598cAE566359897559B2cF6678d3f |
| DebtToken          | 0x5F4aF136342B4A56fB2dAb7B8a453F9CB8900663 |
| BorrowerOperations | 0x98cb20D30da0389028EB71eF299B688979F5cB8b |
| StabilityPool      | 0x4608fb6aBCf7841855A8E797B7E1fc08Ab9a1E67 |
| TroveManager       | 0x6539C23868dc9Ac70f78a6034af853476477BcEc |
| SortedTroves       | 0x96F0EaCF9097fcEA88bDe9de3f7E8B215f6757Df |
| TokenLocker        | 0x0bA523Cd5Aa725C66C3FE015BD52e7A16D3Fdb32 |
| IncentiveVoting    | 0xEc63b8a3a2402892d3E6AB97b89CF47132a29dAa |
| BabelToken         | 0x0BB0aA6Aa3A3FD4F7a43FB5e3d90bF9e6B4ef799 |
| BabelVault         | 0x15e47CF518073bd980f10a1064231db14238858A |

| Collateral Name | Collateral Address                         | TroveManager Address                       | Oracle Address (Stork Wrapper)             |
| --------------- | ------------------------------------------ | ------------------------------------------ | ------------------------------------------ |
| stBTC (mocked)  | 0xE20B0B5E240910Ca1461893542C6F226793aAD25 | 0x1B2f879Ab2a3eB125a650cd53a6964052cf53613 | 0xd296Ea42A6dBbd171025d6087AAe4dBFBfc7c70d |

## Citrea Testnet

| Contract           | Address                                    |
| ------------------ | ------------------------------------------ |
| BabelCore          | 0x6f31ca6Cd905637A0Ae8c5fCaBD7a0A3c089ab27 |
| PriceFeed          | 0xB27b35Ace3ca15c6297Ff530dBab7EFAeD18c058 |
| FeeReceiver        | 0x6019D13686EB93931A586EE74B20E8fb2c5E20b5 |
| InterimAdmin       | 0x9F7f2324344920C17C0aCeaBCbCF0571AE185Cdc |
| Gas Pool           | 0x5d2C9acB66a12149346e8158F5266be3465fd48c |
| Factory            | 0x1A57B7A90E6612284670FCBd436c2BD82cFaFf2B |
| LiquidationManager | 0x4f4A06b6339dc37dfA7cb575225A74BCA6Cc3abb |
| DebtToken          | 0x44eB9636a7b5b0F325f96c28aD1576C16E6917ae |
| BorrowerOperations | 0xe0A552268483CB60B6C1b0715Edfc0d72887339e |
| StabilityPool      | 0x53b1aC87AAb8CABc6e1e92Fdd40212f3059FDB74 |
| TroveManager       | 0xeDF1539D47A1485fBc4B8cDed34ECd81006457d0 |
| SortedTroves       | 0xD4Da1c7FbB0C0486371270821FeD990240bD01c7 |
| TokenLocker        | 0x43e7061AE2771581023FBFfe49C53F10834eD5F0 |
| IncentiveVoting    | 0x1A86649fA7dDbf5De21b4dFE35a4Fd5da87A89E4 |
| BabelToken         | 0xf0Da0a25fF7284915f50418Dd0a0d235B82E535c |
| BabelVault         | 0xb66cE6ca63a4CC098142759BA16037a2be2431fa |

## Lorenzo Testnet

| Contract           | Address                                    |
| ------------------ | ------------------------------------------ |
| BabelCore          | 0xB982C667a3c3625094B4BD5912DeF81f88930a88 |
| PriceFeed          | 0x1D4C6b776Df97AA3845FA4d634c867e3d8f3717e |
| FeeReceiver        | 0x7A7392E6aCf20112741E0b9CE12Bd046941115c8 |
| InterimAdmin       | 0x929187A6Ee57d776b3d4d95C899b34cBf5F89044 |
| Gas Pool           | 0xdDBd9Dc1E527109f663dE82C04DC4238c3d7aE79 |
| Factory            | 0x0f39A305AB2C142332E1d93930E663449F6E9303 |
| LiquidationManager | 0xC63bDAe19D33a4417EC06D9d6C0cB0C30887FC04 |
| DebtToken          | 0x539b3541401e837BEAe4F4355B0a33f723b67048 |
| BorrowerOperations | 0x3f8F9E9C56972269bC617234B9eA0D0Ed448f41c |
| StabilityPool      | 0x86a81caB9Bd3a2aeD42b86635b451a1009621a47 |
| TroveManager       | 0xcf3d7d642721F410DF744B21c0134c9a4081f777 |
| SortedTroves       | 0xb987269cf9D97328386A4af53Efc6A8FA5273288 |
| TokenLocker        | 0xda44ba634C00FA570D262F63beBC7Eb1E7982129 |
| IncentiveVoting    | 0x8dDBA7EC3d86D72F4c5AA6Af10FD7Cc9fE3601d8 |
| BabelToken         | 0x22ad4179B37E48DF838CdD5614863b86200a61b8 |
| BabelVault         | 0xc2BC9DB5565a31ac98bbBE635E7536Abd0b13Bc1 |

| Collateral Name | Collateral Address                         | TroveManager Address                       | Oracle Address                             |
| --------------- | ------------------------------------------ | ------------------------------------------ | ------------------------------------------ |
| stBTC (mocked)  | 0x5a55f4CfFe1747F45c6c567c4c326AF2B1F86dD7 | 0xf5a7a80Bfcd4045aD1D405141DF96633F62FaFaF | 0xB4C55c9dE4A7Dde9D259280DB0af16333E0700Ba |

## Bitlayer Testnet

| Contract           | Address                                    |
| ------------------ | ------------------------------------------ |
| BabelCore          | 0xC3b8593869Be9f8c4154015AF1CDb69f0B6f0949 |
| PriceFeed          | 0xac392ef4106EBE101D5Baee573a8Ff0471c5Cd37 |
| FeeReceiver        | 0x678Ed24ec99e569B502B1D34001852f0595BD2df |
| InterimAdmin       | 0xaDBf99AD3d108220576d3B2aAF8B955de2729364 |
| Gas Pool           | 0x0B446824fc53b7898DCcAE72743Ac4c1AD3c2Af7 |
| Factory            | 0xe128DA406fAEDd16a08702726B52E10B8C7A8587 |
| LiquidationManager | 0xDbB15AC4e44b999eFaeDA902A4f8F59bF881382B |
| DebtToken          | 0x2288125D557B9E0f3dC84731Ab57bEf60af47fbF |
| BorrowerOperations | 0xe05295f7be167a9bFfEd5b0a4626b42dEdDC955f |
| StabilityPool      | 0xF2f5354B51AcF096df9eCaeBfEEF050922FaDf49 |
| TroveManager       | 0x7adAF14C8E26564dE61BDFcD0d4448db02F7B72D |
| SortedTroves       | 0x3175c8E8C107c34D69D6884e1CC9c240B227Db06 |
| TokenLocker        | 0x9a64371655872B16395342B0C7A27C16d9eaC78e |
| IncentiveVoting    | 0xb50b156c2f9418DE5c38Ca9070Ef2c3FA5e1AFA2 |
| BabelToken         | 0xA385C1494F7540CF3e6e35C0FBcCab2Fa6696C9C |
| BabelVault         | 0xb3A2c6ca9093Aaf13f752735E0759e3cA17002E3 |

| Collateral Name | Collateral Address                         | TroveManager Address                       | Oracle Address (Stork Wrapper)             |
| --------------- | ------------------------------------------ | ------------------------------------------ | ------------------------------------------ |
| uniBTC          | 0x16221CaD160b441db008eF6DA2d3d89a32A05859 | 0x7fa611d05cDA27E7c6a1B030721d7781F15e19cb | 0x1503e25A71923A6d349a1a267ABC82587B11be6d |
| Bima Mocked BTC | 0x691F17519E79866b5f1f6963D7Ed860900f8508a | 0x5458BBB093Ee676d118da44b95124C687D8F574a | 0x1503e25A71923A6d349a1a267ABC82587B11be6d |

## BEVM Testnet

| Contract           | Address                                    |
| ------------------ | ------------------------------------------ |
| BabelCore          | 0x5622b9036d762979FF50b3B131ad3F9a1Dc4c1A2 |
| PriceFeed          | 0x8b6a055BcF85203e320A62b0D1baEbBa0AA5ef13 |
| FeeReceiver        | 0xD4DE601BB7CBb14DC3623128706E465Fa1CC2027 |
| InterimAdmin       | 0x340460Fdf8b8173fBfA0Ede60c0E013dF23bc81A |
| Gas Pool           | 0x4B2e2E04CeF598cAE566359897559B2cF6678d3f |
| Factory            | 0x5F4aF136342B4A56fB2dAb7B8a453F9CB8900663 |
| LiquidationManager | 0x98cb20D30da0389028EB71eF299B688979F5cB8b |
| DebtToken          | 0x4608fb6aBCf7841855A8E797B7E1fc08Ab9a1E67 |
| BorrowerOperations | 0x6539C23868dc9Ac70f78a6034af853476477BcEc |
| StabilityPool      | 0x96F0EaCF9097fcEA88bDe9de3f7E8B215f6757Df |
| TroveManager       | 0x0bA523Cd5Aa725C66C3FE015BD52e7A16D3Fdb32 |
| SortedTroves       | 0xEc63b8a3a2402892d3E6AB97b89CF47132a29dAa |
| TokenLocker        | 0x0BB0aA6Aa3A3FD4F7a43FB5e3d90bF9e6B4ef799 |
| IncentiveVoting    | 0x15e47CF518073bd980f10a1064231db14238858A |
| BabelToken         | 0xE20B0B5E240910Ca1461893542C6F226793aAD25 |
| BabelVault         | 0xd296Ea42A6dBbd171025d6087AAe4dBFBfc7c70d |
| BimaFaucet         | 0x5F94BAa95341CfCAE98cfc5480BCa38FcB132740 |

| Collateral Name | Collateral Address                         | TroveManager Address                       | Oracle Address (Stork)                     |
| --------------- | ------------------------------------------ | ------------------------------------------ | ------------------------------------------ |
| Bima Mock BTC   | 0x9540dd2AF8242518562101b42D71Ce2ec169A5a3 | 0xB9663857186D9355d2b01B45822EE3B8f0660758 | 0x4260121248Db5c3330A55A415A6A5C8aF4936182 |
| Bima Mock BTC   | 0x75e30CE7c54569eD628592970ddf92980adcF1B0 | 0x72C56eD0D46364C08257F8502b7cf17CB8f596D6 | 0x4260121248Db5c3330A55A415A6A5C8aF4936182 |

## Avalanche Fuji Testnet

| Contract           | Address                                    |
| ------------------ | ------------------------------------------ |
| BabelCore          | 0x47db99708B68C44e0A6002b87975ED762538Bcc5 |
| PriceFeed          | 0x6f6d8d528F60ea550657abDa09Bc435F06C08F19 |
| FeeReceiver        | 0x240CAa0c114d384c4c89C290aA55b5b0F7E3A6C3 |
| InterimAdmin       | 0x70C52F1178296C4739C4Dd88224BF8581d280E88 |
| Gas Pool           | 0x3eCD430cBEd4fb9624B26881BF03eac6590e1eB3 |
| Factory            | 0x16CDd5969328B405Cc2b9899dAe95985e02AfaAf |
| LiquidationManager | 0x34fE8736E88FeB30D78c08C909D7937f66C705EE |
| DebtToken          | 0xEF3f47223332108B63486F4F6c64a33D61601667 |
| BorrowerOperations | 0xc6546AB32e656c082a8D239a7f8f9390a85Cb4F0 |
| StabilityPool      | 0x948457E1Ef08B117a1cA8677419047Fa889C4488 |
| TroveManager       | 0x5f669beFa2dd97d6F98caA15492deE2Ac1831E45 |
| SortedTroves       | 0x750b80588EBa980305866A3147F506b6D8a17b21 |
| TokenLocker        | 0x91255D0b113A1CD6e1fc251A88B4745237d5Ea98 |
| IncentiveVoting    | 0x1B26F74ab3601FB0334Db159D95288Ca7cea6b65 |
| BabelToken         | 0x7Fb37B359969bd3DEBa8e4ABE06e5293f08a7Fd8 |
| BabelVault         | 0x264Ad6D9338cfDc8cf2B055692535ca071b7fD61 |

| Collateral Name | Collateral Address | TroveManager Address | Oracle Address |
| --------------- | ------------------ | -------------------- | -------------- |
| -               | -                  | -                    | -              |

## Movement Lab Testnet

| Contract           | Address                                    |
| ------------------ | ------------------------------------------ |
| BabelCore          | 0x0C5eFB8ec77E3464AB85C0564371Ec1E067F8546 |
| PriceFeed          | 0x522255a7691B0FE5af6294B0745dFA513eBc39f3 |
| FeeReceiver        | 0x68089f91cB17dF1E6F0E6F034742250ecDeAF211 |
| InterimAdmin       | 0x90865ce4ceAEaE7cB97600B9D96353851A7645B6 |
| Gas Pool           | 0x4fF0CA9eA032b360C50cD2ab1f8A811f6446c746 |
| Factory            | 0x3beD0a0A02c1ee681f774FA3Cf94a7C4A0814b82 |
| LiquidationManager | 0x408af8254927807CA559Fd1e4EE8045697F44e47 |
| DebtToken          | 0x9080f973Db963b00678e8Ef253250Ede92773b94 |
| BorrowerOperations | 0x04Ed49100eDE7B5F2D4C77465e2Ad02903f1fab8 |
| StabilityPool      | 0x4b1c44d4f3e19e3a9F57bEb640B110Fe8B1C8124 |
| TroveManager       | 0xA7F50556Cf79784e5E194Cffcb1d294359f1cf3d |
| SortedTroves       | 0x26DE099ea754bb0F65aa69413042be6F7fBB1Aa7 |
| TokenLocker        | 0x7805Fb36fdA0852caEca541bFcbDA5A35Fb23458 |
| IncentiveVoting    | 0x3a5b283780AACe06f4e099bBcAc9021F483F9BDd |
| BabelToken         | 0x0Db7253431be739BDF24BFe528ED0aA2A8668A6B |
| BabelVault         | 0x64f55f4c6957E88C7453Eb172dC6dB503D71B97d |

| Collateral Name | Collateral Address | TroveManager Address | Oracle Address |
| --------------- | ------------------ | -------------------- | -------------- |
| -               | -                  | -                    | -              |

## Berachain Testnet

| Core Contracts     | Address                                    |
| ------------------ | ------------------------------------------ |
| BabelCore          | 0x2F8B7139B7D83C466B4900e73629531C5168bDFA |
| PriceFeed          | 0x13FBe5aBf94E72cAd64152BA8bF6D7632B1f0995 |
| FeeReceiver        | 0x3a4048efA6de3E87e698976f2A317616b87c3442 |
| InterimAdmin       | 0x2c1E00715CB98a9e234DbfFb76b3cC6213B08A2B |
| GasPool            | 0x0Ab9591219D56be0F11A878593F846b75293b6FA |
| Factory            | 0x3Ca5b9e3677ba3e98f164173F89A39E64A57778d |
| LiquidationManager | 0x5a5C0986Ae6AD6F3997489dADf213b3a4508b1C6 |
| DebtToken          | 0x7c260AB5A478E30100Db35659326B8B30388D344 |
| BorrowerOperations | 0xC2fb75C45D2B28Cb817e109d81F35872D5bA270A |
| StabilityPool      | 0x17C039B55a32E98CCAfD39a5356F3e3305672159 |
| TroveManager       | 0xc500905fA9f7f48bCA247696949796c9EeeebA42 |
| SortedTroves       | 0xaE36c951C6C3fFFCDdCdE990AAB5056e722B09dc |
| TokenLocker        | 0xBA49C88f3d70A5d6A29E13B38ff7B05c636A7476 |
| IncentiveVoting    | 0x8953752b6E7b1636F81C772f6f86662adc2C38fC |
| BabelToken         | 0x0A44D12C88fC0b551fb2208Bdb23F215BD347cC7 |
| BabelVault         | 0x1cf11b3e7Af70341fCd21D5e17c6a5024D1e158d |

| Collateral Name | Collateral Address | TroveManager Address | Oracle Address |
| --------------- | ------------------ | -------------------- | -------------- |
| -               | -                  | -                    | -              |

## Blast Testnet

| Core Contracts     | Address                                    |
| ------------------ | ------------------------------------------ |
| BabelCore          | 0xafFeF770dD339633755e8C9A4f77322e00C7ed4C |
| PriceFeed          | 0xfa0F2ddce34e5c2292390F00fB18512ec5E8c8E6 |
| FeeReceiver        | 0x333A349a29702B4c6497c7fb6c3ca40aa97B52b4 |
| InterimAdmin       | 0xB60b49199f26b912Bb458FCb77019DdE3F63709e |
| Gas Pool           | 0x5046562E002FB05731BEc7574652867c0CE44014 |
| Factory            | 0x20143e46c8FAa6c755f200FF3347eA2E9499f90A |
| LiquidationManager | 0xe9f509380620A1Bb59D6a93E90079A71B7E4ce3b |
| DebtToken          | 0xEC01b2115eaBC61ae0A179C833be75B4A1244479 |
| BorrowerOperations | 0x439c6C24062bdB65Abd1F2b71a6fB43d0aEBbD0A |
| StabilityPool      | 0xE052612Cac3C5BF7Cd3dE6DE009DbD58E43A11e4 |
| TroveManager       | 0x25DE184c54cAeEed44cfEE1e9B8eD1a5dc38d2c9 |
| SortedTroves       | 0x184Bc03D76a9351f3A2A775944D9242fddf51135 |
| TokenLocker        | 0xDFa6f9ea4238f57f88D23e5af2B040de014e8064 |
| IncentiveVoting    | 0x427c9501e1733c4E0509e3d1239238617E931C0B |
| BabelToken         | 0x5cCefD3DEF2E1d997Ce5Ea10f56B79F83080ab33 |
| BabelVault         | 0x1798E78Efd0B9E2053583eBC02C10557690987e6 |

| Collateral Name | Collateral Address | TroveManager Address | Oracle Address |
| --------------- | ------------------ | -------------------- | -------------- |
| -               | -                  | -                    | -              |

## Scroll Testnet

| Contract           | Address                                    |
| ------------------ | ------------------------------------------ |
| BabelCore          | 0xaE36c951C6C3fFFCDdCdE990AAB5056e722B09dc |
| PriceFeed          | 0xBA49C88f3d70A5d6A29E13B38ff7B05c636A7476 |
| FeeReceiver        | 0x8953752b6E7b1636F81C772f6f86662adc2C38fC |
| InterimAdmin       | 0x0A44D12C88fC0b551fb2208Bdb23F215BD347cC7 |
| GasPool            | 0x585Af209078E0E6966B4767683A047b316592cA9 |
| Factory            | 0xc2847fF24a5C303B4e2F76D9C2C84da1038bFAE1 |
| LiquidationManager | 0x983Fb7d0C7CF79189eC5edB01B275572eB429469 |
| DebtToken          | 0xE34d9e591AfCCd082503E9A4C9a9C3714EA1AC60 |
| BorrowerOperations | 0xA93a6869D4407aD0dBA90cEd0e875a7E36655229 |
| StabilityPool      | 0x817c9C880b8627308D8d6c9E66357752DAFDa571 |
| TroveManager       | 0x17d539F22d1FC114496AC506108d8A6989854c73 |
| SortedTroves       | 0x6795e3a141b5fAC578C7516aF51cD403991aF8c9 |
| TokenLocker        | 0xeBD4d5B738dD43d153CaAb5be49a7afC3df4359A |
| IncentiveVoting    | 0x7274aE5b49df066b1431Ad4A36D1139CF2FB2716 |
| BabelToken         | 0x47f43CCb49dFe30ac666AfD039dcf2c967AC1eA7 |
| BabelVault         | 0xC80553648B2a715eA93c0e3C8587ed99BB773cA4 |

| Collateral Name | Collateral Address | TroveManager Address | Oracle Address |
| --------------- | ------------------ | -------------------- | -------------- |
| -               | -                  | -                    | -              |

## Core chain Testnet

| Contract           | Address                                    |
| ------------------ | ------------------------------------------ |
| BabelCore          | 0x5622b9036d762979FF50b3B131ad3F9a1Dc4c1A2 |
| PriceFeed          | 0x8b6a055BcF85203e320A62b0D1baEbBa0AA5ef13 |
| FeeReceiver        | 0xD4DE601BB7CBb14DC3623128706E465Fa1CC2027 |
| InterimAdmin       | 0x340460Fdf8b8173fBfA0Ede60c0E013dF23bc81A |
| Gas Pool           | 0x4B2e2E04CeF598cAE566359897559B2cF6678d3f |
| Factory            | 0x5F4aF136342B4A56fB2dAb7B8a453F9CB8900663 |
| LiquidationManager | 0x98cb20D30da0389028EB71eF299B688979F5cB8b |
| DebtToken          | 0x4608fb6aBCf7841855A8E797B7E1fc08Ab9a1E67 |
| BorrowerOperations | 0x6539C23868dc9Ac70f78a6034af853476477BcEc |
| StabilityPool      | 0x96F0EaCF9097fcEA88bDe9de3f7E8B215f6757Df |
| TroveManager       | 0x0bA523Cd5Aa725C66C3FE015BD52e7A16D3Fdb32 |
| SortedTroves       | 0xEc63b8a3a2402892d3E6AB97b89CF47132a29dAa |
| TokenLocker        | 0x0BB0aA6Aa3A3FD4F7a43FB5e3d90bF9e6B4ef799 |
| IncentiveVoting    | 0x15e47CF518073bd980f10a1064231db14238858A |
| BabelToken         | 0xE20B0B5E240910Ca1461893542C6F226793aAD25 |
| BabelVault         | 0xd296Ea42A6dBbd171025d6087AAe4dBFBfc7c70d |
| BimaFaucet         | 0x9540dd2AF8242518562101b42D71Ce2ec169A5a3 |

| Collateral Name | Collateral Address | TroveManager Address | Oracle Address (Stork Wrapper) |
| --------------- | ------------------ | -------------------- | -------------- |
|  Bima Mock BTC | 0x75e30CE7c54569eD628592970ddf92980adcF1B0 | 0x72C56eD0D46364C08257F8502b7cf17CB8f596D6 | 0x4260121248Db5c3330A55A415A6A5C8aF4936182 |

## Fluent Testnet

| Core Contracts     | Address                                    |
| ------------------ | ------------------------------------------ |
| BabelCore          | 0x0C5eFB8ec77E3464AB85C0564371Ec1E067F8546 |
| PriceFeed          | 0x522255a7691B0FE5af6294B0745dFA513eBc39f3 |
| FeeReceiver        | 0x68089f91cB17dF1E6F0E6F034742250ecDeAF211 |
| InterimAdmin       | 0x90865ce4ceAEaE7cB97600B9D96353851A7645B6 |
| Gas Pool           | 0x4fF0CA9eA032b360C50cD2ab1f8A811f6446c746 |
| Factory            | 0x3beD0a0A02c1ee681f774FA3Cf94a7C4A0814b82 |
| LiquidationManager | 0x408af8254927807CA559Fd1e4EE8045697F44e47 |
| DebtToken          | 0x9080f973Db963b00678e8Ef253250Ede92773b94 |
| BorrowerOperations | 0x04Ed49100eDE7B5F2D4C77465e2Ad02903f1fab8 |
| StabilityPool      | 0x4b1c44d4f3e19e3a9F57bEb640B110Fe8B1C8124 |
| TroveManager       | 0xA7F50556Cf79784e5E194Cffcb1d294359f1cf3d |
| SortedTroves       | 0x26DE099ea754bb0F65aa69413042be6F7fBB1Aa7 |
| TokenLocker        | 0x7805Fb36fdA0852caEca541bFcbDA5A35Fb23458 |
| IncentiveVoting    | 0x3a5b283780AACe06f4e099bBcAc9021F483F9BDd |
| BabelToken         | 0x0Db7253431be739BDF24BFe528ED0aA2A8668A6B |
| BabelVault         | 0x64f55f4c6957E88C7453Eb172dC6dB503D71B97d |

| Collateral Name | Collateral Address | TroveManager Address | Oracle Address |
| --------------- | ------------------ | -------------------- | -------------- |
| -               | -                  | -                    | -              |

## Zetachain Testnet

| Core Contracts     | Address                                    |
| ------------------ | ------------------------------------------ |
| BabelCore          | 0x98fB1E67F99a973c4Bf8f49A3E13956e995055ad |
| PriceFeed          | 0xdBd603E07071C5618806F20f9A51E9395Dd257A9 |
| FeeReceiver        | 0xEC8eAa4f94573D697362F8d2cf47D43e7DCBB7A0 |
| InterimAdmin       | 0x1A8690788C41194c0B8cE03F661B901d59B662d3 |
| Gas Pool           | 0x8516645F6F12723e4fae3c575FE204D94Ce7e07e |
| Factory            | 0x09799B1fB86B1987DE7c348a020Bd6214D3A7CcB |
| LiquidationManager | 0xc8A7ac21Ebf5b6e0b82c9682B83054d84eF26dd7 |
| DebtToken          | 0xFb5CFc97c5BAa6361e8194EFd9B9a6d202245067 |
| BorrowerOperations | 0xa842BB01AAccA9496aa939f748cBb1De55D48b9D |
| StabilityPool      | 0x1cD37eA63F8877D62ec06aA42dAe4E1b1dA75fA9 |
| TroveManager       | 0x06ba8A7A13FCCaF35567C7F1684B9805F08cCAAE |
| SortedTroves       | 0x4C93e54b01B278866AA41aBAe3E444d448fB7458 |
| TokenLocker        | 0x4eD092649e507dEC71aCE7Df30B7879521e15Cb3 |
| IncentiveVoting    | 0xDe6C9A7ce465cb84BF7a57DbdC40678E592B21C6 |
| BabelToken         | 0x8b6330D10e78A47543be61248808be12bD00983B |
| BabelVault         | 0x2e0E5C5d16fD902d36EAe814F7758FB9Cb301bfe |

| Collateral Name | Collateral Address | TroveManager Address | Oracle Address |
| --------------- | ------------------ | -------------------- | -------------- |
| -               | -                  | -                    | -              |

## Filecoin Testnet

| Core Contracts     | Address                                    |
| ------------------ | ------------------------------------------ |
| BabelCore          | 0xE8f3D74d4C7Bf3b1518c253e2601980744b820B9 |
| PriceFeed          | 0x736B69e3B233Ad39c330CA122FB139419D8B6302 |
| FeeReceiver        | 0xccE85a2BD0CbEA70f1e1492f6a81Ab97f675a8AB |
| InterimAdmin       | 0x45994b37A82c4DAD8353F9cB5510DfC9186e2472 |
| Gas Pool           | 0x6674aD2233593B886DF9110ddC25343A4f6E6EeB |
| Factory            | 0x2061d8E5507b53bcDFF3543998c97ba64B32f2b3 |
| LiquidationManager | 0x26D0cFDc67A4aCEE0bC20863df5C8D805dD6b677 |
| DebtToken          | 0x20354892F756735F8faFcF36E91C8dE2564fBEbB |
| BorrowerOperations | 0xfa887A303926675439d7F936CEEB947CA7b0BDc6 |
| StabilityPool      | 0x3acEDc0F4eD4fC1842d7135d35b4E69B6669ef05 |
| TroveManager       | 0xd67dE6844bbC2613D18B905017b6f0A75c624Ff6 |
| SortedTroves       | 0xB2dFbA0734ACC275d4bD657808C3f945ab69Df60 |
| TokenLocker        | 0xAf6955DcBD0fe499093c0150357f393dc8B385d2 |
| IncentiveVoting    | 0xD8d1e87756f98d1D6251b6941e64d8aEaD3B9170 |
| BabelToken         | 0xdE9ED463d92b9B88CFFe7Efc83A1c484c43677Dc |
| BabelVault         | 0x9680a7ad4c170B8d95890A1a5DDE8C9fF513192C |

| Collateral Name | Collateral Address | TroveManager Address | Oracle Address |
| --------------- | ------------------ | -------------------- | -------------- |
| -               | -                  | -                    | -              |

## Optimism Sepolia Testnet

| Contract           | Address                                    |
| ------------------ | ------------------------------------------ |
| BabelCore          | 0x2F8B7139B7D83C466B4900e73629531C5168bDFA |
| PriceFeed          | 0x13FBe5aBf94E72cAd64152BA8bF6D7632B1f0995 |
| FeeReceiver        | 0x3a4048efA6de3E87e698976f2A317616b87c3442 |
| InterimAdmin       | 0x2c1E00715CB98a9e234DbfFb76b3cC6213B08A2B |
| GasPool            | 0x0Ab9591219D56be0F11A878593F846b75293b6FA |
| Factory            | 0x3Ca5b9e3677ba3e98f164173F89A39E64A57778d |
| LiquidationManager | 0x5a5C0986Ae6AD6F3997489dADf213b3a4508b1C6 |
| DebtToken          | 0x7c260AB5A478E30100Db35659326B8B30388D344 |
| BorrowerOperations | 0xC2fb75C45D2B28Cb817e109d81F35872D5bA270A |
| StabilityPool      | 0x17C039B55a32E98CCAfD39a5356F3e3305672159 |
| TroveManager       | 0xc500905fA9f7f48bCA247696949796c9EeeebA42 |
| SortedTroves       | 0xaE36c951C6C3fFFCDdCdE990AAB5056e722B09dc |
| TokenLocker        | 0xBA49C88f3d70A5d6A29E13B38ff7B05c636A7476 |
| IncentiveVoting    | 0x8953752b6E7b1636F81C772f6f86662adc2C38fC |
| BabelToken         | 0x0A44D12C88fC0b551fb2208Bdb23F215BD347cC7 |
| BabelVault         | 0x1cf11b3e7Af70341fCd21D5e17c6a5024D1e158d |

| Collateral Name | Collateral Address | TroveManager Address | Oracle Address |
| --------------- | ------------------ | -------------------- | -------------- |
| -               | -                  | -                    | -              |

## X Layer Testnet

| Contract           | Address                                    |
| ------------------ | ------------------------------------------ |
| BabelCore          | 0xEd0Ac2EEA2cEC5C27E509e29814574603587f682 |
| PriceFeed          | 0xE66E60c64d7295e5CB5d1C00A3531ff33e8B09ce |
| FeeReceiver        | 0x6EE35974e29F9F53E051B00EAcc153552fC87dbb |
| InterimAdmin       | 0x5F94BAa95341CfCAE98cfc5480BCa38FcB132740 |
| GasPool            | 0x1f21E97cb89b03C414846ebffb482076753399C3 |
| Factory            | 0x21531c13E104B7b074bEE2BF56FD3A68B37B24a7 |
| LiquidationManager | 0xe8ce5A9A4B8f64E7e91a1d640E2661c5897492D6 |
| DebtToken          | 0x6B7Bfc6880f3ca892E0f1800bf1F5bc58Cd560b1 |
| BorrowerOperations | 0xE10e3B519e0222A0C973B062A1760f8fb67676E0 |
| StabilityPool      | 0x911450A656185B2F3CAc631c7a0e9b653dfe335f |
| TroveManager       | 0x05b5044984747e8FB4D1B4837Ad4bD4Fd8b78428 |
| SortedTroves       | 0x5b6785476bC7834bfEd85e74A79aC3a144affB31 |
| TokenLocker        | 0x80E4C64dE6733dAa9784b4667CA471a8E9aA2FDd |
| IncentiveVoting    | 0xC3b8593869Be9f8c4154015AF1CDb69f0B6f0949 |
| BabelToken         | 0xac392ef4106EBE101D5Baee573a8Ff0471c5Cd37 |
| BabelVault         | 0x678Ed24ec99e569B502B1D34001852f0595BD2df |

| Collateral Name | Collateral Address | TroveManager Address | Oracle Address |
| --------------- | ------------------ | -------------------- | -------------- |
| -               | -                  | -                    | -              |

## Okx Testnet

| Contract           | Address                                    |
| ------------------ | ------------------------------------------ |
| BabelCore          | 0xd296Ea42A6dBbd171025d6087AAe4dBFBfc7c70d |
| PriceFeed          | 0x75e30CE7c54569eD628592970ddf92980adcF1B0 |
| FeeReceiver        | 0xcFd7Fc6D664FFcc2FC74b68C321ECd6a400d2118 |
| InterimAdmin       | 0x73A991e3cDFF08E729F2e663Da33A975f521FdEc |
| GasPool            | 0x9540dd2AF8242518562101b42D71Ce2ec169A5a3 |
| Factory            | 0xEd0Ac2EEA2cEC5C27E509e29814574603587f682 |
| LiquidationManager | 0xE66E60c64d7295e5CB5d1C00A3531ff33e8B09ce |
| DebtToken          | 0x6EE35974e29F9F53E051B00EAcc153552fC87dbb |
| BorrowerOperations | 0x5F94BAa95341CfCAE98cfc5480BCa38FcB132740 |
| StabilityPool      | 0x7Bb3a6d55DF48d7B5A9419712743e326235e3887 |
| TroveManager       | 0x1f21E97cb89b03C414846ebffb482076753399C3 |
| SortedTroves       | 0x21531c13E104B7b074bEE2BF56FD3A68B37B24a7 |
| TokenLocker        | 0xe8ce5A9A4B8f64E7e91a1d640E2661c5897492D6 |
| IncentiveVoting    | 0x6B7Bfc6880f3ca892E0f1800bf1F5bc58Cd560b1 |
| BabelToken         | 0xE10e3B519e0222A0C973B062A1760f8fb67676E0 |
| BabelVault         | 0x911450A656185B2F3CAc631c7a0e9b653dfe335f |

| Collateral Name | Collateral Address | TroveManager Address | Oracle Address |
| --------------- | ------------------ | -------------------- | -------------- |
| -               | -                  | -                    | -              |

## Moonbase Alpha Testnet

| Contract           | Address                                    |
| ------------------ | ------------------------------------------ |
| BabelCore          | 0xd296Ea42A6dBbd171025d6087AAe4dBFBfc7c70d |
| PriceFeed          | 0x75e30CE7c54569eD628592970ddf92980adcF1B0 |
| FeeReceiver        | 0xcFd7Fc6D664FFcc2FC74b68C321ECd6a400d2118 |
| InterimAdmin       | 0x73A991e3cDFF08E729F2e663Da33A975f521FdEc |
| GasPool            | 0x9540dd2AF8242518562101b42D71Ce2ec169A5a3 |
| Factory            | 0xEd0Ac2EEA2cEC5C27E509e29814574603587f682 |
| LiquidationManager | 0xE66E60c64d7295e5CB5d1C00A3531ff33e8B09ce |
| DebtToken          | 0x6EE35974e29F9F53E051B00EAcc153552fC87dbb |
| BorrowerOperations | 0x5F94BAa95341CfCAE98cfc5480BCa38FcB132740 |
| StabilityPool      | 0x7Bb3a6d55DF48d7B5A9419712743e326235e3887 |
| TroveManager       | 0x1f21E97cb89b03C414846ebffb482076753399C3 |
| SortedTroves       | 0x21531c13E104B7b074bEE2BF56FD3A68B37B24a7 |
| TokenLocker        | 0xe8ce5A9A4B8f64E7e91a1d640E2661c5897492D6 |
| IncentiveVoting    | 0x6B7Bfc6880f3ca892E0f1800bf1F5bc58Cd560b1 |
| BabelToken         | 0xE10e3B519e0222A0C973B062A1760f8fb67676E0 |
| BabelVault         | 0x911450A656185B2F3CAc631c7a0e9b653dfe335f |

| Collateral Name | Collateral Address | TroveManager Address | Oracle Address |
| --------------- | ------------------ | -------------------- | -------------- |
| -               | -                  | -                    | -              |

## Bnb Testnet

| Contracts          | Address                                    |
| ------------------ | ------------------------------------------ |
| BabelCore          | 0x466C92d5bf1Adc11D62e08e3CAae6DB2b7D42A85 |
| PriceFeed          | 0xEdd95b1325140Eb6c06d8C738DE98accb2104dFB |
| FeeReceiver        | 0x5622b9036d762979FF50b3B131ad3F9a1Dc4c1A2 |
| InterimAdmin       | 0x8b6a055BcF85203e320A62b0D1baEbBa0AA5ef13 |
| GasPool            | 0x340460Fdf8b8173fBfA0Ede60c0E013dF23bc81A |
| Factory            | 0xbDC10467B80C8CF86243D818c10a23Da6af85f2B |
| LiquidationManager | 0x4B2e2E04CeF598cAE566359897559B2cF6678d3f |
| DebtToken          | 0x5F4aF136342B4A56fB2dAb7B8a453F9CB8900663 |
| BorrowerOperations | 0x98cb20D30da0389028EB71eF299B688979F5cB8b |
| StabilityPool      | 0x4608fb6aBCf7841855A8E797B7E1fc08Ab9a1E67 |
| TroveManager       | 0x6539C23868dc9Ac70f78a6034af853476477BcEc |
| SortedTroves       | 0x96F0EaCF9097fcEA88bDe9de3f7E8B215f6757Df |
| TokenLocker        | 0x0bA523Cd5Aa725C66C3FE015BD52e7A16D3Fdb32 |
| IncentiveVoting    | 0xEc63b8a3a2402892d3E6AB97b89CF47132a29dAa |
| BabelToken         | 0x0BB0aA6Aa3A3FD4F7a43FB5e3d90bF9e6B4ef799 |
| BabelVault         | 0x15e47CF518073bd980f10a1064231db14238858A |

| Collateral Name | Collateral Address                         | TroveManager Address                       | Oracle Address (Chainlink)                 |
| --------------- | ------------------------------------------ | ------------------------------------------ | ------------------------------------------ |
| SolvBTC         | 0x1cf0e51005971c5b78b4a8fee419832cfccd8cf9 | 0x28F577a0419b5AA0E338A60bb68f9f5F3bb42FD0 | 0x5741306c21795FdCBb9b265Ea0255F499DFe515C |
| Bima Mock BTC   | 0xcFd7Fc6D664FFcc2FC74b68C321ECd6a400d2118 | 0xC31738748270e564BBD6200746FEDB4aC874B55F | 0x5741306c21795FdCBb9b265Ea0255F499DFe515C |

## Fantom Testnet

| Core Contracts     | Address                                    |
| ------------------ | ------------------------------------------ |
| BabelCore          | 0x466C92d5bf1Adc11D62e08e3CAae6DB2b7D42A85 |
| PriceFeed          | 0xEdd95b1325140Eb6c06d8C738DE98accb2104dFB |
| FeeReceiver        | 0x5622b9036d762979FF50b3B131ad3F9a1Dc4c1A2 |
| InterimAdmin       | 0x8b6a055BcF85203e320A62b0D1baEbBa0AA5ef13 |
| Gas Pool           | 0x340460Fdf8b8173fBfA0Ede60c0E013dF23bc81A |
| Factory            | 0xbDC10467B80C8CF86243D818c10a23Da6af85f2B |
| LiquidationManager | 0x4B2e2E04CeF598cAE566359897559B2cF6678d3f |
| DebtToken          | 0x5F4aF136342B4A56fB2dAb7B8a453F9CB8900663 |
| BorrowerOperations | 0x98cb20D30da0389028EB71eF299B688979F5cB8b |
| StabilityPool      | 0x4608fb6aBCf7841855A8E797B7E1fc08Ab9a1E67 |
| TroveManager       | 0x6539C23868dc9Ac70f78a6034af853476477BcEc |
| SortedTroves       | 0x96F0EaCF9097fcEA88bDe9de3f7E8B215f6757Df |
| TokenLocker        | 0x0bA523Cd5Aa725C66C3FE015BD52e7A16D3Fdb32 |
| IncentiveVoting    | 0xEc63b8a3a2402892d3E6AB97b89CF47132a29dAa |
| BabelToken         | 0x0BB0aA6Aa3A3FD4F7a43FB5e3d90bF9e6B4ef799 |
| BabelVault         | 0x15e47CF518073bd980f10a1064231db14238858A |

| Collateral Name | Collateral Address | TroveManager Address | Oracle Address |
| --------------- | ------------------ | -------------------- | -------------- |
| -               | -                  | -                    | -              |

## StratoVM Sepolia Testnet

| Core Contracts     | Address                                    |
| ------------------ | ------------------------------------------ |
| BabelCore          | 0x466C92d5bf1Adc11D62e08e3CAae6DB2b7D42A85 |
| PriceFeed          | 0xEdd95b1325140Eb6c06d8C738DE98accb2104dFB |
| FeeReceiver        | 0x5622b9036d762979FF50b3B131ad3F9a1Dc4c1A2 |
| InterimAdmin       | 0x8b6a055BcF85203e320A62b0D1baEbBa0AA5ef13 |
| Gas Pool           | 0x340460Fdf8b8173fBfA0Ede60c0E013dF23bc81A |
| Factory            | 0xbDC10467B80C8CF86243D818c10a23Da6af85f2B |
| LiquidationManager | 0x4B2e2E04CeF598cAE566359897559B2cF6678d3f |
| DebtToken          | 0x5F4aF136342B4A56fB2dAb7B8a453F9CB8900663 |
| BorrowerOperations | 0x98cb20D30da0389028EB71eF299B688979F5cB8b |
| StabilityPool      | 0x4608fb6aBCf7841855A8E797B7E1fc08Ab9a1E67 |
| TroveManager       | 0x6539C23868dc9Ac70f78a6034af853476477BcEc |
| SortedTroves       | 0x96F0EaCF9097fcEA88bDe9de3f7E8B215f6757Df |
| TokenLocker        | 0x0bA523Cd5Aa725C66C3FE015BD52e7A16D3Fdb32 |
| IncentiveVoting    | 0xEc63b8a3a2402892d3E6AB97b89CF47132a29dAa |
| BabelToken         | 0x0BB0aA6Aa3A3FD4F7a43FB5e3d90bF9e6B4ef799 |
| BabelVault         | 0x15e47CF518073bd980f10a1064231db14238858A |

| Collateral Name | Collateral Address | TroveManager Address | Oracle Address |
| --------------- | ------------------ | -------------------- | -------------- |
| -               | -                  | -                    | -              |

## Godwoken testnet

| Core Contracts     | Address                                    |
| ------------------ | ------------------------------------------ |
| BabelCore          | 0x466C92d5bf1Adc11D62e08e3CAae6DB2b7D42A85 |
| PriceFeed          | 0xEdd95b1325140Eb6c06d8C738DE98accb2104dFB |
| FeeReceiver        | 0x5622b9036d762979FF50b3B131ad3F9a1Dc4c1A2 |
| InterimAdmin       | 0x8b6a055BcF85203e320A62b0D1baEbBa0AA5ef13 |
| Gas Pool           | 0x340460Fdf8b8173fBfA0Ede60c0E013dF23bc81A |
| Factory            | 0xbDC10467B80C8CF86243D818c10a23Da6af85f2B |
| LiquidationManager | 0x4B2e2E04CeF598cAE566359897559B2cF6678d3f |
| DebtToken          | 0x5F4aF136342B4A56fB2dAb7B8a453F9CB8900663 |
| BorrowerOperations | 0x98cb20D30da0389028EB71eF299B688979F5cB8b |
| StabilityPool      | 0x4608fb6aBCf7841855A8E797B7E1fc08Ab9a1E67 |
| TroveManager       | 0x6539C23868dc9Ac70f78a6034af853476477BcEc |
| SortedTroves       | 0x96F0EaCF9097fcEA88bDe9de3f7E8B215f6757Df |
| TokenLocker        | 0x0bA523Cd5Aa725C66C3FE015BD52e7A16D3Fdb32 |
| IncentiveVoting    | 0xEc63b8a3a2402892d3E6AB97b89CF47132a29dAa |
| BabelToken         | 0x0BB0aA6Aa3A3FD4F7a43FB5e3d90bF9e6B4ef799 |
| BabelVault         | 0x15e47CF518073bd980f10a1064231db14238858A |

| Collateral Name | Collateral Address | TroveManager Address | Oracle Address |
| --------------- | ------------------ | -------------------- | -------------- |
| -               | -                  | -                    | -              |

## Morph Holesky Testnet

| Core Contracts     | Address                                    |
| ------------------ | ------------------------------------------ |
| BabelCore          | 0x466C92d5bf1Adc11D62e08e3CAae6DB2b7D42A85 |
| PriceFeed          | 0xEdd95b1325140Eb6c06d8C738DE98accb2104dFB |
| FeeReceiver        | 0x5622b9036d762979FF50b3B131ad3F9a1Dc4c1A2 |
| InterimAdmin       | 0x8b6a055BcF85203e320A62b0D1baEbBa0AA5ef13 |
| Gas Pool           | 0x340460Fdf8b8173fBfA0Ede60c0E013dF23bc81A |
| Factory            | 0xbDC10467B80C8CF86243D818c10a23Da6af85f2B |
| LiquidationManager | 0x4B2e2E04CeF598cAE566359897559B2cF6678d3f |
| DebtToken          | 0x5F4aF136342B4A56fB2dAb7B8a453F9CB8900663 |
| BorrowerOperations | 0x98cb20D30da0389028EB71eF299B688979F5cB8b |
| StabilityPool      | 0x4608fb6aBCf7841855A8E797B7E1fc08Ab9a1E67 |
| TroveManager       | 0x6539C23868dc9Ac70f78a6034af853476477BcEc |
| SortedTroves       | 0x96F0EaCF9097fcEA88bDe9de3f7E8B215f6757Df |
| TokenLocker        | 0x0bA523Cd5Aa725C66C3FE015BD52e7A16D3Fdb32 |
| IncentiveVoting    | 0xEc63b8a3a2402892d3E6AB97b89CF47132a29dAa |
| BabelToken         | 0x0BB0aA6Aa3A3FD4F7a43FB5e3d90bF9e6B4ef799 |
| BabelVault         | 0x15e47CF518073bd980f10a1064231db14238858A |

| Collateral Name | Collateral Address | TroveManager Address | Oracle Address |
| --------------- | ------------------ | -------------------- | -------------- |
| -               | -                  | -                    | -              |

## Aurora Testnet

| Core Contracts     | Address                                    |
| ------------------ | ------------------------------------------ |
| BabelCore          | 0x05b5044984747e8FB4D1B4837Ad4bD4Fd8b78428 |
| PriceFeed          | 0x5b6785476bC7834bfEd85e74A79aC3a144affB31 |
| FeeReceiver        | 0x80E4C64dE6733dAa9784b4667CA471a8E9aA2FDd |
| InterimAdmin       | 0xC3b8593869Be9f8c4154015AF1CDb69f0B6f0949 |
| Gas Pool           | 0x678Ed24ec99e569B502B1D34001852f0595BD2df |
| Factory            | 0xaDBf99AD3d108220576d3B2aAF8B955de2729364 |
| LiquidationManager | 0xc13265Cb35a63aCe3BBd8dF5C249551355070321 |
| DebtToken          | 0x0B446824fc53b7898DCcAE72743Ac4c1AD3c2Af7 |
| BorrowerOperations | 0xe128DA406fAEDd16a08702726B52E10B8C7A8587 |
| StabilityPool      | 0xDbB15AC4e44b999eFaeDA902A4f8F59bF881382B |
| TroveManager       | 0x2288125D557B9E0f3dC84731Ab57bEf60af47fbF |
| SortedTroves       | 0xe05295f7be167a9bFfEd5b0a4626b42dEdDC955f |
| TokenLocker        | 0xF2f5354B51AcF096df9eCaeBfEEF050922FaDf49 |
| IncentiveVoting    | 0x7adAF14C8E26564dE61BDFcD0d4448db02F7B72D |
| BabelToken         | 0x3175c8E8C107c34D69D6884e1CC9c240B227Db06 |
| BabelVault         | 0x9a64371655872B16395342B0C7A27C16d9eaC78e |

| Collateral Name | Collateral Address | TroveManager Address | Oracle Address |
| --------------- | ------------------ | -------------------- | -------------- |
| -               | -                  | -                    | -              |

## Soneium Minato Testnet

| Core Contracts     | Address                                    |
| ------------------ | ------------------------------------------ |
| BabelCore          | 0x466C92d5bf1Adc11D62e08e3CAae6DB2b7D42A85 |
| PriceFeed          | 0xEdd95b1325140Eb6c06d8C738DE98accb2104dFB |
| FeeReceiver        | 0x5622b9036d762979FF50b3B131ad3F9a1Dc4c1A2 |
| InterimAdmin       | 0x8b6a055BcF85203e320A62b0D1baEbBa0AA5ef13 |
| Gas Pool           | 0x340460Fdf8b8173fBfA0Ede60c0E013dF23bc81A |
| Factory            | 0xbDC10467B80C8CF86243D818c10a23Da6af85f2B |
| LiquidationManager | 0x4B2e2E04CeF598cAE566359897559B2cF6678d3f |
| DebtToken          | 0x5F4aF136342B4A56fB2dAb7B8a453F9CB8900663 |
| BorrowerOperations | 0x98cb20D30da0389028EB71eF299B688979F5cB8b |
| StabilityPool      | 0x4608fb6aBCf7841855A8E797B7E1fc08Ab9a1E67 |
| TroveManager       | 0x6539C23868dc9Ac70f78a6034af853476477BcEc |
| SortedTroves       | 0x96F0EaCF9097fcEA88bDe9de3f7E8B215f6757Df |
| TokenLocker        | 0x0bA523Cd5Aa725C66C3FE015BD52e7A16D3Fdb32 |
| IncentiveVoting    | 0xEc63b8a3a2402892d3E6AB97b89CF47132a29dAa |
| BabelToken         | 0x0BB0aA6Aa3A3FD4F7a43FB5e3d90bF9e6B4ef799 |
| BabelVault         | 0x15e47CF518073bd980f10a1064231db14238858A |

| Collateral Name | Collateral Address | TroveManager Address | Oracle Address |
| --------------- | ------------------ | -------------------- | -------------- |
| -               | -                  | -                    | -              |

## Rootstock Testnet

| Core Contracts     | Address                                    |
| ------------------ | ------------------------------------------ |
| BabelCore          | 0x466C92d5bf1Adc11D62e08e3CAae6DB2b7D42A85 |
| PriceFeed          | 0xEdd95b1325140Eb6c06d8C738DE98accb2104dFB |
| FeeReceiver        | 0x5622b9036d762979FF50b3B131ad3F9a1Dc4c1A2 |
| InterimAdmin       | 0x8b6a055BcF85203e320A62b0D1baEbBa0AA5ef13 |
| Gas Pool           | 0x340460Fdf8b8173fBfA0Ede60c0E013dF23bc81A |
| Factory            | 0xbDC10467B80C8CF86243D818c10a23Da6af85f2B |
| LiquidationManager | 0x4B2e2E04CeF598cAE566359897559B2cF6678d3f |
| DebtToken          | 0x5F4aF136342B4A56fB2dAb7B8a453F9CB8900663 |
| BorrowerOperations | 0x98cb20D30da0389028EB71eF299B688979F5cB8b |
| StabilityPool      | 0x4608fb6aBCf7841855A8E797B7E1fc08Ab9a1E67 |
| TroveManager       | 0x6539C23868dc9Ac70f78a6034af853476477BcEc |
| SortedTroves       | 0x96F0EaCF9097fcEA88bDe9de3f7E8B215f6757Df |
| TokenLocker        | 0x0bA523Cd5Aa725C66C3FE015BD52e7A16D3Fdb32 |
| IncentiveVoting    | 0xEc63b8a3a2402892d3E6AB97b89CF47132a29dAa |
| BabelToken         | 0x0BB0aA6Aa3A3FD4F7a43FB5e3d90bF9e6B4ef799 |
| BabelVault         | 0x15e47CF518073bd980f10a1064231db14238858A |

| Collateral Name | Collateral Address | TroveManager Address | Oracle Address |
| --------------- | ------------------ | -------------------- | -------------- |
| -               | -                  | -                    | -              |

## Ethereum Sepolia Testnet

| Core Contracts     | Address                                    |
| ------------------ | ------------------------------------------ |
| BabelCore          | 0x96F0EaCF9097fcEA88bDe9de3f7E8B215f6757Df |
| PriceFeed          | 0x0bA523Cd5Aa725C66C3FE015BD52e7A16D3Fdb32 |
| FeeReceiver        | 0xEc63b8a3a2402892d3E6AB97b89CF47132a29dAa |
| InterimAdmin       | 0x0BB0aA6Aa3A3FD4F7a43FB5e3d90bF9e6B4ef799 |
| Gas Pool           | 0xE20B0B5E240910Ca1461893542C6F226793aAD25 |
| Factory            | 0xd296Ea42A6dBbd171025d6087AAe4dBFBfc7c70d |
| LiquidationManager | 0x75e30CE7c54569eD628592970ddf92980adcF1B0 |
| DebtToken          | 0xcFd7Fc6D664FFcc2FC74b68C321ECd6a400d2118 |
| BorrowerOperations | 0x73A991e3cDFF08E729F2e663Da33A975f521FdEc |
| StabilityPool      | 0xacBce5cFD3703E6F6e59f596deF42feDBCfD964E |
| TroveManager       | 0x9540dd2AF8242518562101b42D71Ce2ec169A5a3 |
| SortedTroves       | 0xEd0Ac2EEA2cEC5C27E509e29814574603587f682 |
| TokenLocker        | 0xE66E60c64d7295e5CB5d1C00A3531ff33e8B09ce |
| IncentiveVoting    | 0x6EE35974e29F9F53E051B00EAcc153552fC87dbb |
| BabelToken         | 0x5F94BAa95341CfCAE98cfc5480BCa38FcB132740 |
| BabelVault         | 0x7Bb3a6d55DF48d7B5A9419712743e326235e3887 |

| Collateral Name | Collateral Address                         | TroveManager Address                       | Oracle Address (Chainlink)                 |
| --------------- | ------------------------------------------ | ------------------------------------------ | ------------------------------------------ |
| Bima Mock BTC   | 0xF2f5354B51AcF096df9eCaeBfEEF050922FaDf49 | 0xB39403dE269198651837f54501Bc28f55Cfc4ee2 | 0x1b44F3514812d835EB1BDB0acB33d3fA3351Ee43 |
| SolvBTC         | 0xE33109766662932a26d978123383ff9E7bdeF346 | 0x509aAb1A2501Ee6ce056De0D517Fc1ee44D45933 | 0x1b44F3514812d835EB1BDB0acB33d3fA3351Ee43 |

## Polygon zkEVM Cardona Testnet

| Core Contracts     | Address                                    |
| ------------------ | ------------------------------------------ |
| BabelCore          | 0x5F94BAa95341CfCAE98cfc5480BCa38FcB132740 |
| PriceFeed          | 0x7Bb3a6d55DF48d7B5A9419712743e326235e3887 |
| FeeReceiver        | 0x1f21E97cb89b03C414846ebffb482076753399C3 |
| InterimAdmin       | 0x21531c13E104B7b074bEE2BF56FD3A68B37B24a7 |
| Gas Pool           | 0x6B7Bfc6880f3ca892E0f1800bf1F5bc58Cd560b1 |
| Factory            | 0xE10e3B519e0222A0C973B062A1760f8fb67676E0 |
| LiquidationManager | 0x911450A656185B2F3CAc631c7a0e9b653dfe335f |
| DebtToken          | 0x05b5044984747e8FB4D1B4837Ad4bD4Fd8b78428 |
| BorrowerOperations | 0x5b6785476bC7834bfEd85e74A79aC3a144affB31 |
| StabilityPool      | 0x80E4C64dE6733dAa9784b4667CA471a8E9aA2FDd |
| TroveManager       | 0xC3b8593869Be9f8c4154015AF1CDb69f0B6f0949 |
| SortedTroves       | 0xac392ef4106EBE101D5Baee573a8Ff0471c5Cd37 |
| TokenLocker        | 0x678Ed24ec99e569B502B1D34001852f0595BD2df |
| IncentiveVoting    | 0xaDBf99AD3d108220576d3B2aAF8B955de2729364 |
| BabelToken         | 0xc13265Cb35a63aCe3BBd8dF5C249551355070321 |
| BabelVault         | 0x0B446824fc53b7898DCcAE72743Ac4c1AD3c2Af7 |

| Collateral Name | Collateral Address                         | TroveManager Address                       | Oracle Address (Chainlink)                 |
| --------------- | ------------------------------------------ | ------------------------------------------ | ------------------------------------------ |
| Bima Mock BTC   | 0xe128DA406fAEDd16a08702726B52E10B8C7A8587 | 0xe94baa7890A81e6873632c95D0FCB29604C10C12 | 0xa24A68DD788e1D7eb4CA517765CFb2b7e217e7a3 |

## Merlin Testnet

| Core Contracts     | Address                                    |
| ------------------ | ------------------------------------------ |
| BabelCore          | 0x466C92d5bf1Adc11D62e08e3CAae6DB2b7D42A85 |
| PriceFeed          | 0xEdd95b1325140Eb6c06d8C738DE98accb2104dFB |
| FeeReceiver        | 0x5622b9036d762979FF50b3B131ad3F9a1Dc4c1A2 |
| InterimAdmin       | 0x8b6a055BcF85203e320A62b0D1baEbBa0AA5ef13 |
| Gas Pool           | 0x340460Fdf8b8173fBfA0Ede60c0E013dF23bc81A |
| Factory            | 0xbDC10467B80C8CF86243D818c10a23Da6af85f2B |
| LiquidationManager | 0x4B2e2E04CeF598cAE566359897559B2cF6678d3f |
| DebtToken          | 0x5F4aF136342B4A56fB2dAb7B8a453F9CB8900663 |
| BorrowerOperations | 0x98cb20D30da0389028EB71eF299B688979F5cB8b |
| StabilityPool      | 0x4608fb6aBCf7841855A8E797B7E1fc08Ab9a1E67 |
| TroveManager       | 0x6539C23868dc9Ac70f78a6034af853476477BcEc |
| SortedTroves       | 0x96F0EaCF9097fcEA88bDe9de3f7E8B215f6757Df |
| TokenLocker        | 0x0bA523Cd5Aa725C66C3FE015BD52e7A16D3Fdb32 |
| IncentiveVoting    | 0xEc63b8a3a2402892d3E6AB97b89CF47132a29dAa |
| BabelToken         | 0x0BB0aA6Aa3A3FD4F7a43FB5e3d90bF9e6B4ef799 |
| BabelVault         | 0x15e47CF518073bd980f10a1064231db14238858A |
| BimaFaucet         | 0xE66E60c64d7295e5CB5d1C00A3531ff33e8B09ce |

<<<<<<< HEAD
| Collateral Name | Collateral Address | TroveManager Address | Oracle Address (Stork Wrapper) |
| --------------- | ------------------ | -------------------- | -------------- |
|  Bima Mock BTC | 0xacBce5cFD3703E6F6e59f596deF42feDBCfD964E | 0xBc78150ea2C7F2d5AAf9312dF13548D5b1D2B04B | 0xE20B0B5E240910Ca1461893542C6F226793aAD25 |
=======
| Collateral Name | Collateral Address                         | TroveManager Address                       | Oracle Address (Stork Wrapper)             |
| --------------- | ------------------------------------------ | ------------------------------------------ | ------------------------------------------ |
| Bima Mock BTC   | 0xacBce5cFD3703E6F6e59f596deF42feDBCfD964E | 0xBc78150ea2C7F2d5AAf9312dF13548D5b1D2B04B | 0xE20B0B5E240910Ca1461893542C6F226793aAD25 |
>>>>>>> ae7e9ab4
<|MERGE_RESOLUTION|>--- conflicted
+++ resolved
@@ -885,12 +885,7 @@
 | BabelVault         | 0x15e47CF518073bd980f10a1064231db14238858A |
 | BimaFaucet         | 0xE66E60c64d7295e5CB5d1C00A3531ff33e8B09ce |
 
-<<<<<<< HEAD
 | Collateral Name | Collateral Address | TroveManager Address | Oracle Address (Stork Wrapper) |
 | --------------- | ------------------ | -------------------- | -------------- |
 |  Bima Mock BTC | 0xacBce5cFD3703E6F6e59f596deF42feDBCfD964E | 0xBc78150ea2C7F2d5AAf9312dF13548D5b1D2B04B | 0xE20B0B5E240910Ca1461893542C6F226793aAD25 |
-=======
-| Collateral Name | Collateral Address                         | TroveManager Address                       | Oracle Address (Stork Wrapper)             |
-| --------------- | ------------------------------------------ | ------------------------------------------ | ------------------------------------------ |
-| Bima Mock BTC   | 0xacBce5cFD3703E6F6e59f596deF42feDBCfD964E | 0xBc78150ea2C7F2d5AAf9312dF13548D5b1D2B04B | 0xE20B0B5E240910Ca1461893542C6F226793aAD25 |
->>>>>>> ae7e9ab4
+
